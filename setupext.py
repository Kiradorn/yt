--- conflicted
+++ resolved
@@ -82,21 +82,12 @@
         except IOError:
             rd = '/usr/local'
 
-<<<<<<< HEAD
-    fail_msg = "Pyembree is installed, but I could not compile Embree test code. \n" + \
-               "Attempted to find Embree headers in %s. \n" % rd + \
-               "If this is not correct, please set your correct embree location \n" + \
-               "using EMBREE_DIR environment variable or your embree.cfg file. \n" + \
-               "Please see http://yt-project.org/docs/dev/visualizing/unstructured_mesh_rendering.html " + \
-               "for more information."
-=======
     fail_msg = ("Pyembree is installed, but I could not compile Embree test code. \n"
                "I attempted to find Embree headers in %s. \n"
                "If this is not correct, please set your correct embree location \n"
                "using EMBREE_DIR environment variable or your embree.cfg file. \n"
                "Please see http://yt-project.org/docs/dev/visualizing/unstructured_mesh_rendering.html "
                 "for more information." % rd)
->>>>>>> 59d2ee78
 
     # Create a temporary directory
     tmpdir = tempfile.mkdtemp()
@@ -127,22 +118,14 @@
         file.close()
 
     except OSError:
-<<<<<<< HEAD
-        print fail_msg
-=======
         print(fail_msg)
->>>>>>> 59d2ee78
 
     finally:
         os.chdir(curdir)
         shutil.rmtree(tmpdir)
 
     if exit_code != 0:
-<<<<<<< HEAD
-        print fail_msg
-=======
         print(fail_msg)
->>>>>>> 59d2ee78
 
     return rd
 
