### THIS RECIPE IS CURRENTLY BROKEN IN YT-3.0
### DO NOT TRUST THIS RECIPE UNTIL THIS LINE IS REMOVED

import yt
import numpy as np
from mpl_toolkits.mplot3d import Axes3D
from mpl_toolkits.mplot3d.art3d import Poly3DCollection
import matplotlib.pyplot as plt

<<<<<<< HEAD
ds = load("IsolatedGalaxy/galaxy0030/galaxy0030")
sphere = ds.sphere("max", (1.0, "mpc"))
surface = ds.surface(sphere, "density", 1e-25)
colors = apply_colormap(np.log10(surface["temperature"]), cmap_name="hot")
=======
# Load the dataset
ds = yt.load("IsolatedGalaxy/galaxy0030/galaxy0030")

# Create a sphere object centered on the highest density point in the simulation
# with radius 1 Mpc
sphere = ds.sphere("max", (1.0, "Mpc"))

# Identify the isodensity surface in this sphere with density = 1e-24 g/cm^3
surface = ds.surface(sphere, "density", 1e-24)

# Color this isodensity surface according to the log of the temperature field
colors = yt.apply_colormap(np.log10(surface["temperature"]), cmap_name="hot")
>>>>>>> 3bd624d4

# Create a 3D matplotlib figure for visualizing the surface
fig = plt.figure()
ax = fig.gca(projection='3d')
p3dc = Poly3DCollection(surface.triangles, linewidth=0.0)

# Set the surface colors in the right scaling [0,1]
p3dc.set_facecolors(colors[0,:,:]/255.)
ax.add_collection(p3dc)
ax.auto_scale_xyz(surface.vertices[0,:], surface.vertices[1,:], surface.vertices[2,:])
ax.set_aspect(1.0)

<<<<<<< HEAD
=======
# Save the figure
>>>>>>> 3bd624d4
plt.savefig("%s_Surface.png" % ds)<|MERGE_RESOLUTION|>--- conflicted
+++ resolved
@@ -7,12 +7,6 @@
 from mpl_toolkits.mplot3d.art3d import Poly3DCollection
 import matplotlib.pyplot as plt
 
-<<<<<<< HEAD
-ds = load("IsolatedGalaxy/galaxy0030/galaxy0030")
-sphere = ds.sphere("max", (1.0, "mpc"))
-surface = ds.surface(sphere, "density", 1e-25)
-colors = apply_colormap(np.log10(surface["temperature"]), cmap_name="hot")
-=======
 # Load the dataset
 ds = yt.load("IsolatedGalaxy/galaxy0030/galaxy0030")
 
@@ -25,7 +19,6 @@
 
 # Color this isodensity surface according to the log of the temperature field
 colors = yt.apply_colormap(np.log10(surface["temperature"]), cmap_name="hot")
->>>>>>> 3bd624d4
 
 # Create a 3D matplotlib figure for visualizing the surface
 fig = plt.figure()
@@ -38,8 +31,5 @@
 ax.auto_scale_xyz(surface.vertices[0,:], surface.vertices[1,:], surface.vertices[2,:])
 ax.set_aspect(1.0)
 
-<<<<<<< HEAD
-=======
 # Save the figure
->>>>>>> 3bd624d4
 plt.savefig("%s_Surface.png" % ds)