import yt
import matplotlib.pyplot as plt
from mpl_toolkits.axes_grid1 import AxesGrid

fn = "IsolatedGalaxy/galaxy0030/galaxy0030"
<<<<<<< HEAD
ds = load(fn) # load data
=======
ds = yt.load(fn) # load data
>>>>>>> 3bd624d4

fig = plt.figure()

# See http://matplotlib.org/mpl_toolkits/axes_grid/api/axes_grid_api.html
# These choices of keyword arguments produce two colorbars, both drawn on the
# right hand side.  This means there are only two colorbar axes, one for Density
# and another for temperature.  In addition, axes labels will be drawn for all
# plots.
grid = AxesGrid(fig, (0.075,0.075,0.85,0.85),
                nrows_ncols = (2, 2),
                axes_pad = 1.0,
                label_mode = "all",
                share_all = True,
                cbar_location="right",
                cbar_mode="edge",
                cbar_size="5%",
                cbar_pad="0%")

cuts = ['x', 'y', 'z', 'z']
fields = ['density', 'density', 'density', 'temperature']

for i, (direction, field) in enumerate(zip(cuts, fields)):
    # Load the data and create a single plot
<<<<<<< HEAD
    p = SlicePlot(ds, direction, field)
=======
    p = yt.SlicePlot(ds, direction, field)
>>>>>>> 3bd624d4
    p.zoom(40)

    # This forces the ProjectionPlot to redraw itself on the AxesGrid axes.
    plot = p.plots[field]
    plot.figure = fig
    plot.axes = grid[i].axes

    # Since there are only two colorbar axes, we need to make sure we don't try
    # to set the temperature colorbar to cbar_axes[4], which would if we used i
    # to index cbar_axes, yielding a plot without a temperature colorbar.
    # This unecessarily redraws the Density colorbar three times, but that has
    # no effect on the final plot.
    if field == 'density':
        plot.cax = grid.cbar_axes[0]
    elif field == 'temperature':
        plot.cax = grid.cbar_axes[1]

    # Finally, redraw the plot.
    p._setup_plots()

plt.savefig('multiplot_2x2_coordaxes_slice.png')<|MERGE_RESOLUTION|>--- conflicted
+++ resolved
@@ -3,11 +3,7 @@
 from mpl_toolkits.axes_grid1 import AxesGrid
 
 fn = "IsolatedGalaxy/galaxy0030/galaxy0030"
-<<<<<<< HEAD
-ds = load(fn) # load data
-=======
 ds = yt.load(fn) # load data
->>>>>>> 3bd624d4
 
 fig = plt.figure()
 
@@ -31,11 +27,7 @@
 
 for i, (direction, field) in enumerate(zip(cuts, fields)):
     # Load the data and create a single plot
-<<<<<<< HEAD
-    p = SlicePlot(ds, direction, field)
-=======
     p = yt.SlicePlot(ds, direction, field)
->>>>>>> 3bd624d4
     p.zoom(40)
 
     # This forces the ProjectionPlot to redraw itself on the AxesGrid axes.
