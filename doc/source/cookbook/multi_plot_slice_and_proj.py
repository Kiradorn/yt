--- conflicted
+++ resolved
@@ -7,11 +7,7 @@
 fn = "GasSloshing/sloshing_nomag2_hdf5_plt_cnt_0150" # dataset to load
 orient = 'horizontal'
 
-<<<<<<< HEAD
-ds = load(fn) # load data
-=======
 ds = yt.load(fn) # load data
->>>>>>> 3bd624d4
 
 # There's a lot in here:
 #   From this we get a containing figure, a list-of-lists of axes into which we
@@ -22,14 +18,8 @@
 #   bw is the base-width in inches, but 4 is about right for most cases.
 fig, axes, colorbars = get_multi_plot(3, 2, colorbar=orient, bw = 4)
 
-<<<<<<< HEAD
-slc = ds.slice(2, 0.0, fields=["density","temperature","velocity_magnitude"], 
-                 center=ds.domain_center)
-proj = ds.proj("density", 2, weight_field="density", center=ds.domain_center)
-=======
 slc = yt.SlicePlot(ds, 'z', fields=["density","temperature","velocity_magnitude"])
 proj = yt.ProjectionPlot(ds, 'z', "density", weight_field="density")
->>>>>>> 3bd624d4
 
 slc_frb = slc.data_source.to_frb((1.0, "Mpc"), 512)
 proj_frb = proj.data_source.to_frb((1.0, "Mpc"), 512)
