--- conflicted
+++ resolved
@@ -165,11 +165,7 @@
             com.append(c[i])
         com = np.array(com)
         c = (com * pm).sum(axis=1) / pm.sum()
-<<<<<<< HEAD
-        return c % self.pf.domain_width + self.pf.domain_left_edge
-=======
         return c%self.pf.domain_width + self.pf.domain_left_edge
->>>>>>> 508053b2
 
     def maximum_density(self):
         r"""Return the HOP-identified maximum density. Not applicable to
