--- conflicted
+++ resolved
@@ -984,12 +984,7 @@
         >>> ell = halos[0].get_ellipsoid()
         """
         ep = self.get_ellipsoid_parameters()
-<<<<<<< HEAD
-        ell = self.ds.index.ellipsoid(ep[0], ep[1], ep[2], ep[3],
-=======
-        ell = self.pf.ellipsoid(ep[0], ep[1], ep[2], ep[3],
->>>>>>> 3bd624d4
-            ep[4], ep[5])
+        ell = self.ds.ellipsoid(ep[0], ep[1], ep[2], ep[3], ep[4], ep[5])
         return ell
 
     def get_sphere(self):
@@ -1820,13 +1815,8 @@
 class GenericHaloFinder(HaloList, ParallelAnalysisInterface):
     def __init__(self, ds, ds, dm_only=True, padding=0.0):
         ParallelAnalysisInterface.__init__(self)
-<<<<<<< HEAD
         self.ds = ds
         self.index = ds.index
-=======
-        self.pf = pf
-        self.index = pf.index
->>>>>>> 3bd624d4
         self.center = (np.array(ds.right_edge) + np.array(ds.left_edge)) / 2.0
 
     def _parse_halolist(self, threshold_adjustment):
@@ -2493,22 +2483,13 @@
         if subvolume is not None:
             ds_LE = np.array(subvolume.left_edge)
             ds_RE = np.array(subvolume.right_edge)
-<<<<<<< HEAD
         self.period = ds.domain_right_edge - ds.domain_left_edge
         self.ds = ds
         self.index = ds.index
         self.redshift = ds.current_redshift
         self._data_source = ds.all_data()
         GenericHaloFinder.__init__(self, ds, self._data_source, dm_only,
-=======
-        self.period = pf.domain_right_edge - pf.domain_left_edge
-        self.pf = pf
-        self.index = pf.index
-        self.redshift = pf.current_redshift
-        self._data_source = pf.h.all_data()
-        GenericHaloFinder.__init__(self, pf, self._data_source, dm_only,
->>>>>>> 3bd624d4
-            padding)
+                                   padding)
         self.padding = 0.0  # * ds["unitary"] # This should be clevererer
         # get the total number of particles across all procs, with no padding
         padded, LE, RE, self._data_source = \
