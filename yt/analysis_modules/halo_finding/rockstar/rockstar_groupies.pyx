--- conflicted
+++ resolved
@@ -6,13 +6,10 @@
 from libc.stdlib cimport malloc, free
 import sys
 
-<<<<<<< HEAD
-=======
 ctypedef fused anyfloat:
     np.float32_t
     np.float64_t
 
->>>>>>> 008259c3
 # Importing relevant rockstar data types particle, fof halo, halo
 
 cdef import from "particle.h":
@@ -35,23 +32,15 @@
         float pos[6]
         float corevel[3]
         float bulkvel[3]
-<<<<<<< HEAD
-        float m, r, child_r, vmax_r, mgrav,    vmax, rvmax, rs, klypin_rs, vrms
-=======
         float m, r, child_r, vmax_r, mgrav, vmax, rvmax, rs, klypin_rs, vrms
->>>>>>> 008259c3
         float J[3]
         float energy, spin
         float alt_m[4]
         float Xoff, Voff, b_to_a, c_to_a
         float A[3]
-<<<<<<< HEAD
-        float bullock_spin, kin_to_pot
-=======
         float b_to_a2, c_to_a2
         float A2[3]
         float bullock_spin, kin_to_pot, m_pe_b, m_pe_d
->>>>>>> 008259c3
         np.int64_t num_p, num_child_particles, p_start, desc, flags, n_core
         float min_pos_err, min_vel_err, min_bulkvel_err, _pad
 
@@ -71,21 +60,6 @@
     np.int64_t num_p, num_child_particles, p_start, desc, flags, n_core
     float min_pos_err, min_vel_err, min_bulkvel_err, _pad
 
-ctypedef packed struct haloflat:
-    np.int64_t id
-    float pos_x, pos_y, pos_z, pos_v, pos_u, pos_w
-    float corevel_x, corevel_y, corevel_z
-    float bulkvel_x, bulkvel_y, bulkvel_z
-    float m, r, child_r, vmax_r, mgrav,    vmax, rvmax, rs, klypin_rs, vrms
-    float J1, J2, J3
-    float energy, spin
-    float alt_m1, alt_m2, alt_m3, alt_m4
-    float Xoff, Voff, b_to_a, c_to_a
-    float A1, A2, A3
-    float bullock_spin, kin_to_pot
-    np.int64_t num_p, num_child_particles, p_start, desc, flags, n_core
-    float min_pos_err, min_vel_err, min_bulkvel_err
-
 # For finding sub halos import finder function and global variable
 # rockstar uses to store the results
 
@@ -97,13 +71,10 @@
     void free_particle_copies() nogil
     void alloc_particle_copies(np.int64_t total_copies) nogil
     void free_halos() nogil
-<<<<<<< HEAD
-=======
     float max_halo_radius(halo *h) nogil
 
 # global in groupies.c
 cdef extern double particle_thresh_dens[5]
->>>>>>> 008259c3
 
 # For outputing halos, rockstar style
 
@@ -115,12 +86,9 @@
 cdef import from "config.h":
     void setup_config() nogil
     void output_config(char *fn) nogil
-<<<<<<< HEAD
-=======
 
 cdef import from "distance.h":
     void init_cosmology() nogil
->>>>>>> 008259c3
 
 cdef import from "config_vars.h":
     # Rockstar cleverly puts all of the config variables inside a templated
@@ -394,24 +362,12 @@
         rockstar_cleanup()
         free_halos()
 
-    def return_halos(self):
-        cdef haloflat[:] haloview = <haloflat[:num_halos]> (<haloflat*> halos)
-        rv = np.asarray(haloview).copy()
-        rockstar_cleanup()
-        free_halos()
-        return rv
-
     @cython.boundscheck(False)
     @cython.wraparound(False)
     def make_rockstar_fof(self, np.ndarray[np.int64_t, ndim=1] pind,
                                 np.ndarray[np.int64_t, ndim=1] fof_tags,
-<<<<<<< HEAD
-                                np.ndarray[np.float64_t, ndim=2] pos,
-                                np.ndarray[np.float64_t, ndim=2] vel):
-=======
                                 np.ndarray[anyfloat, ndim=2] pos,
                                 np.ndarray[anyfloat, ndim=2] vel):
->>>>>>> 008259c3
 
         verbose = False
         # Define fof object
@@ -443,11 +399,7 @@
                 j += 1
         if j > max_count:
             max_count = j
-<<<<<<< HEAD
-        #print >> sys.stderr, "Most frequent occurrance: %s" % max_count
-=======
         #print >> sys.stderr, "Most frequent occurrence: %s" % max_count
->>>>>>> 008259c3
         fof_obj.particles = <particle*> malloc(max_count * sizeof(particle))
         j = 0
         cdef int counter = 0, ndone = 0
@@ -476,11 +428,7 @@
                 pcounts[ndone] = fof_obj.num_p
                 counter += 1
                 ndone += 1
-<<<<<<< HEAD
-                if counter == frac:
-=======
                 if verbose and counter == frac:
->>>>>>> 008259c3
                     print >> sys.stderr, "R*-ing % 5.1f%% done (%0.3f -> %0.3f)" % (
                         (100.0 * ndone)/pcounts.size,
                         fof_obj.particles[0].pos[2],
@@ -491,8 +439,5 @@
                 # Now we reset
                 fof_obj.num_p = j = 0
         free(fof_obj.particles)
-<<<<<<< HEAD
-=======
         global_particles = NULL
->>>>>>> 008259c3
         return pcounts