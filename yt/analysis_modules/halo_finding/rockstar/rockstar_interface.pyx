--- conflicted
+++ resolved
@@ -203,17 +203,9 @@
 
     p[0] = <particle *> malloc(sizeof(particle) * local_parts)
 
-<<<<<<< HEAD
-    conv[0] = conv[1] = conv[2] = pf.length_unit.in_units("Mpccm/h")
-    conv[3] = conv[4] = conv[5] = pf.velocity_unit.in_units("km/s")
-    left_edge[0] = pf.domain_left_edge[0]
-    left_edge[1] = pf.domain_left_edge[1]
-    left_edge[2] = pf.domain_left_edge[2]
-=======
     left_edge[0] = ds.domain_left_edge.in_units('Mpccm/h')[0]
     left_edge[1] = ds.domain_left_edge.in_units('Mpccm/h')[1]
     left_edge[2] = ds.domain_left_edge.in_units('Mpccm/h')[2]
->>>>>>> 008259c3
     left_edge[3] = left_edge[4] = left_edge[5] = 0.0
     pi = 0
     fields = [ (rh.particle_type, f) for f in
