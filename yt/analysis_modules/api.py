--- conflicted
+++ resolved
@@ -108,7 +108,9 @@
 from .radmc3d_export.api import \
     RadMC3DWriter
 
-<<<<<<< HEAD
+from .particle_trajectories.api import \
+    ParticleTrajectories
+
 from .photon_simulator.api import \
      PhotonList, \
      EventList, \
@@ -118,8 +120,4 @@
      TableApecModel, \
      TableAbsorbModel, \
      PhotonModel, \
-     ThermalPhotonModel
-=======
-from .particle_trajectories.api import \
-    ParticleTrajectories
->>>>>>> 505da735
+     ThermalPhotonModel