--- conflicted
+++ resolved
@@ -294,95 +294,6 @@
         if len(unique) < len(self.figures):
             figiter = izip(xrange(len(unique)), sorted(unique))
         else:
-<<<<<<< HEAD
-            mappable = axes.imshow(
-                        self.image, origin='lower', interpolation='nearest',
-                        cmap = self.cbar.cmap, extent = [xmi,xma,ymi,yma],
-                        norm = norm)
-        cbar = figure.colorbar(mappable)
-        cbar.set_label(self.cbar.title)
-        mappable.cmap.set_bad("w")
-        mappable.cmap.set_under("w")
-        mappable.cmap.set_over("w")
-        if self.x_spec.title is not None:
-            axes.set_xlabel(self.x_spec.title)
-        if self.y_spec.title is not None:
-            axes.set_ylabel(self.y_spec.title)
-        if isinstance(place, types.StringTypes):
-            canvas = mpl.FigureCanvasAgg(figure)
-            canvas.print_figure(place)
-        return figure, axes
-
-class PhasePlotter(object):
-    scale = None
-    _current_field = None
-
-    def __init__(self, data_source, field_x, field_y, field_z,
-                 weight="CellMassMsun", accumulation=False,
-                 x_bins=128, x_log=True, x_bounds=None,
-                 y_bins=128, y_log=True, y_bounds=None,
-                 fractional=False):
-        r"""From an existing object, create a 2D, binned profile.
-
-        This function will accept an existing `YTDataContainer` source and from that,
-        it will generate a `Binned2DProfile`, based on the specified options.
-        This is useful if you have extracted a region, or if you wish to bin
-        some set of massages data -- or even if you wish to bin anything other
-        than a sphere.  The profile will be 2D, which means while it can have
-        an arbitrary number of fields, those fields will all be binned based on
-        two fields.
-
-        Parameters
-        ----------
-        data_source : `yt.data_objects.api.YTDataContainer`
-            This is a data source respecting the `YTDataContainer` protocol (i.e., it
-            has grids and so forth) that will be used as input to the profile
-            generation.
-        fields : list of strings
-            The first element of this list is the field by which we will bin
-            into the x-axis, the second is the field by which we will bin onto
-            the y-axis.  All subsequent fields will be binned and their
-            profiles added to the underlying `BinnedProfile2D`.
-        cmap : string, optional
-            An acceptable colormap.  See either yt.visualization.color_maps or
-            http://www.scipy.org/Cookbook/Matplotlib/Show_colormaps .
-        weight : string, default "CellMassMsun"
-            The weighting field for an average.  This defaults to mass-weighted
-            averaging.
-        accumulation : list of booleans, optional
-            If true, from the low-value to the high-value the values in all
-            binned fields will be accumulated.  This is useful for instance
-            when adding an unweighted CellMassMsun to a radial plot, as it will
-            show mass interior to that radius.  The first value is for the
-            x-axis, the second value for the y-axis.  Note that accumulation
-            will only be along each row or column.
-        x_bins : int, optional
-            How many bins should there be in the x-axis variable?
-        x_log : boolean, optional
-            Should the bin edges be log-spaced?
-        x_bounds : tuple of floats, optional
-            If specified, the boundary values for the binning.  If unspecified,
-            the min/max from the data_source will be used.  (Non-zero min/max
-            in case of log-spacing.)
-        y_bins : int, optional
-            How many bins should there be in the y-axis variable?
-        y_log : boolean, optional
-            Should the bin edges be log-spaced?
-        y_bounds : tuple of floats, optional
-            If specified, the boundary values for the binning.  If unspecified,
-            the min/max from the data_source will be used.  (Non-zero min/max
-            in case of log-spacing.)
-        fractional : boolean
-            If true, the plot will be normalized to the sum of all the binned
-            values.
-
-        Returns
-        -------
-        plot : `yt.visualization.plot_types.PlotTypes.PhasePlot`
-            The plot that has been added to the PlotCollection.
-
-        See Also
-=======
             iters = self.figures.iteritems()
         for uid, fig in iters:
             canvas = mpl.FigureCanvasAgg(fig)
@@ -434,7 +345,6 @@
             Default: None.
 
         Examples
->>>>>>> 6ab1cdb3
         --------
 
         >>> es = simulation("AMRCosmology.enzo", "Enzo")
@@ -490,153 +400,6 @@
         plot.set_line_property("linewidth", 4, index=0)
         
         """
-<<<<<<< HEAD
-        if x_bounds is None:
-            x_min, x_max = data_source.quantities["Extrema"](
-                                    field_x, non_zero = x_log)[0]
-        else:
-            x_min, x_max = x_bounds
-        if y_bounds is None:
-            y_min, y_max = data_source.quantities["Extrema"](
-                                    field_y, non_zero = y_log)[0]
-        else:
-            y_min, y_max = y_bounds
-        profile = BinnedProfile2D(data_source,
-                                  x_bins, field_x, x_min, x_max, x_log,
-                                  y_bins, field_y, y_min, y_max, y_log)
-        # This is a fallback, in case we forget.
-        if field_z.startswith("CellMass") or \
-           field_z.startswith("CellVolume"):
-            mylog.warning("Setting weight to None")
-            weight = None
-        self._initial_weight = weight
-        profile.add_fields(field_z, weight=weight, accumulation=accumulation, fractional=fractional)
-        self._current_field = field_z
-        self.profile = profile
-        self.scale = {True:'log', False:'linear'}.get(
-                data_source.pf.field_info[field_z].take_log, "log")
-        self._setup_plot()
-
-    def _setup_plot(self):
-        xax = AxisSpec()
-        xax.title = self.profile.x_bin_field
-        xax.bounds = (self.profile._x_bins[0],
-                      self.profile._x_bins[-1])
-        xax.scale = {True: 'log', False: 'linear'}[self.profile._x_log]
-        xax.calculate_ticks()
-
-        yax = AxisSpec()
-        yax.title = self.profile.y_bin_field
-        yax.bounds = (self.profile._y_bins[0],
-                      self.profile._y_bins[-1])
-        yax.scale = {True: 'log', False: 'linear'}[self.profile._y_log]
-        yax.calculate_ticks()
-
-        cbar = ColorbarSpec()
-        cbar.title = self._current_field
-        nz = self.profile["UsedBins"]
-        mi = self.profile[self._current_field][nz].min()
-        ma = self.profile[self._current_field][nz].max()
-        cbar.bounds = (mi, ma)
-        cbar.cmap = 'algae'
-        cbar.scale = self.scale
-        cbar.calculate_ticks()
-
-        self.plot = ImagePlotContainer()
-        self.plot.image = self.profile[self._current_field].transpose()
-        self.plot.x_spec = xax
-        self.plot.y_spec = yax
-        self.plot.cbar = cbar
-
-class PhasePlotterExtWidget(PhasePlotter):
-    _ext_widget_id = None
-    _widget_name = "phase_plot"
-
-    def _setup_plot(self):
-        if self._ext_widget_id is None: return
-        PhasePlotter._setup_plot(self)
-        # Now self.plot exists
-        from yt.gui.reason.bottle_mods import PayloadHandler
-        ph = PayloadHandler()
-        # We set up an x axis, y axis, colorbar, and image
-        xax = self._convert_axis(self.plot.x_spec)
-        yax = self._convert_axis(self.plot.y_spec)
-        cbar = self._convert_axis(self.plot.cbar)
-        cbar['cmap_image'] = self._get_cbar_image()
-        # This is a historical artifact
-        raw_data = self.plot.image[::-1,:]
-
-        if self.plot.cbar.scale == 'log':
-            func = np.log10
-        else:
-            func = lambda a: a
-        raw_data = np.repeat(raw_data, 3, axis=0)
-        raw_data = np.repeat(raw_data, 3, axis=1)
-        to_plot = apply_colormap(raw_data, self.plot.cbar.bounds,
-                                 self.plot.cbar.cmap, func)
-        if self.plot.cbar.scale == 'log':
-            # Now we white-out all those regions
-            #import pdb;pdb.set_trace()
-            to_plot[raw_data == 0.0,:] = 255
-        pngs = write_png_to_string(to_plot)
-        img_data = base64.b64encode(pngs)
-        payload = {'xax':xax, 'yax':yax, 'cbar':cbar,
-                   'type': 'widget_payload', 'widget_id': self._ext_widget_id,
-                   'image_data': img_data}
-        ph.add_payload(payload)
-
-    def _convert_ticks(self, tick_locs, bounds, func, height = 400):
-        # height can be a length too; doesn't quite matter.
-        mi, ma = func(bounds)
-        ticks = []
-        for v1,v2 in zip(tick_locs, func(tick_locs)):
-            if v2 < mi or v2 > ma: continue
-            p = height - height * (v2 - mi)/(ma - mi)
-            ticks.append((p,v1,v2))
-            #print v1, v2, mi, ma, height, p
-        return ticks
-
-    def _convert_axis(self, spec):
-        func = lambda a: a
-        if spec.scale == 'log': func = np.log10
-        tick_info = self._convert_ticks(spec.ticks, spec.bounds, func)
-        ax = {'ticks':tick_info,
-              'title': spec.title}
-        return ax
-
-    def _get_cbar_image(self, height = 400, width = 40):
-        # Right now there's just the single 'cmap', but that will eventually
-        # change.  I think?
-        vals = np.mgrid[1:0:height * 1j] * np.ones(width)[:,None]
-        vals = vals.transpose()
-        to_plot = apply_colormap(vals)
-        pngs = write_png_to_string(to_plot)
-        img_data = base64.b64encode(pngs)
-        return img_data
-
-class ProfilePlotter(object):
-    scale = None
-    _current_field = None
-
-    def __init__(self, data_source, field_x, field_y, 
-                 weight="CellMassMsun", accumulation=False,
-                 x_bins=128, x_log=True, x_bounds=None,
-                 fractional=False):
-        if x_bounds is None:
-            x_min, x_max = data_source.quantities["Extrema"](
-                                    field_x, non_zero = x_log)[0]
-        else:
-            x_min, x_max = x_bounds
-        profile = BinnedProfile1D(data_source,
-                                  x_bins, field_x, x_min, x_max, x_log)
-        # This is a fallback, in case we forget.
-        if field_y.startswith("CellMass") or \
-           field_y.startswith("CellVolume"):
-            mylog.warning("Setting weight to None")
-            weight = None
-        profile.add_fields(field_y, weight=weight, accumulation=accumulation, fractional=fractional)
-        self._current_field = field_y
-=======
         if index is None:
             specs = self.plot_spec
         else:
@@ -780,7 +543,6 @@
                weight_field = weight_field,
                accumulation=accumulation,
                fractional=fractional)
->>>>>>> 6ab1cdb3
         self.profile = profile
         ImagePlotContainer.__init__(self, data_source, profile.field_data.keys(),
                                     figure_size, fontsize)
