"""
A plotting mechanism based on the idea of a "window" into the data.

Author: J. S. Oishi <jsoishi@gmail.com>
Affiliation: KIPAC/SLAC/Stanford
Author: Nathan Goldbaum <goldbaum@ucolick.org>
Affiliation: UCSC Astronomy
Homepage: http://yt-project.org/
License:
  Copyright (C) 2010-2011 J. S. Oishi.  All Rights Reserved.

  This file is part of yt.

  yt is free software; you can redistribute it and/or modify
  it under the terms of the GNU General Public License as published by
  the Free Software Foundation; either version 3 of the License, or
  (at your option) any later version.

  This program is distributed in the hope that it will be useful,
  but WITHOUT ANY WARRANTY; without even the implied warranty of
  MERCHANTABILITY or FITNESS FOR A PARTICULAR PURPOSE.  See the
  GNU General Public License for more details.

  You should have received a copy of the GNU General Public License
  along with this program.  If not, see <http://www.gnu.org/licenses/>.
"""
import base64
import matplotlib.figure
import cStringIO
import types
import __builtin__
from functools import wraps

import numpy as na
from ._mpl_imports import *
from .color_maps import yt_colormaps, is_colormap
from .image_writer import \
    write_image, apply_colormap
from .fixed_resolution import \
    FixedResolutionBuffer, \
    ObliqueFixedResolutionBuffer
from .plot_modifications import get_smallest_appropriate_unit, \
    callback_registry
from .tick_locators import LogLocator, LinearLocator
from yt.utilities.delaunay.triangulate import Triangulation as triang
from yt.config import ytcfg

from yt.funcs import *
from yt.utilities.lib import write_png_to_string
from yt.utilities.definitions import \
    x_dict, x_names, \
    y_dict, y_names, \
    axis_names, \
    axis_labels
from yt.utilities.math_utils import \
    ortho_find

def invalidate_data(f):
    @wraps(f)
    def newfunc(*args, **kwargs):
        rv = f(*args, **kwargs)
        args[0]._data_valid = False
        args[0]._plot_valid = False
        args[0]._recreate_frb()
        if args[0]._initfinished:
            args[0]._setup_plots()
        return rv
    return newfunc

def invalidate_plot(f):
    @wraps(f)
    def newfunc(*args, **kwargs):
        rv = f(*args, **kwargs)
        args[0]._plot_valid = False
        args[0]._setup_plots()
        return rv
    return newfunc

def apply_callback(f):
    @wraps(f)
    def newfunc(*args, **kwargs):
        rv = f(*args[1:], **kwargs)
        args[0]._callbacks.append((f.__name__,(args,kwargs)))
        return rv
    return newfunc

field_transforms = {}

class CallbackWrapper(object):
    def __init__(self, viewer, window_plot, frb, field):
        self.data = frb.data_source
        self._axes = window_plot.axes
        self._figure = window_plot.figure
        if len(self._axes.images) > 0:
            self.image = self._axes.images[0]
        if frb.axis < 3:
            DD = frb.pf.domain_width
            xax = x_dict[frb.axis]
            yax = y_dict[frb.axis]
            self._period = (DD[xax], DD[yax])
        self.pf = frb.pf
        self.xlim = viewer.xlim
        self.ylim = viewer.ylim
        self._type_name = ''

class FieldTransform(object):
    def __init__(self, name, func, locator):
        self.name = name
        self.func = func
        self.locator = locator
        field_transforms[name] = self

    def __call__(self, *args, **kwargs):
        return self.func(*args, **kwargs)

    def ticks(self, mi, ma):
        try:
            ticks = self.locator(mi, ma)
        except:
            ticks = []
        return ticks

log_transform = FieldTransform('log10', na.log10, LogLocator())
linear_transform = FieldTransform('linear', lambda x: x, LinearLocator())

def GetBoundsAndCenter(axis, center, width, pf, unit='1'):
    if width == None:
        width = (pf.domain_width[x_dict[axis]],
                 pf.domain_width[y_dict[axis]])
    elif iterable(width): 
        if isinstance(width[1],str):
            w,unit = width
            width = (w, w)
        elif isinstance(width[1],tuple):
            wx,unitx = width[0]
            wy,unity = width[1]
            width = (wx/pf[unitx],wy/pf[unity])
    else:
        width = (width, width)
    Wx, Wy = width
    width = (Wx/pf[unit], Wy/pf[unit])
    if isinstance(center,str):
        if center.lower() == 'm' or center.lower() == 'max':
            v, center = pf.h.find_max("Density")
        elif center.lower() == "center" or center.lower() == "c":
            center = (pf.domain_right_edge + pf.domain_left_edge)/2.0
        else:
            raise RuntimeError('center keyword \"%s\" not recognized'%center)
    bounds = [center[x_dict[axis]]-width[0]/2,
              center[x_dict[axis]]+width[0]/2,
              center[y_dict[axis]]-width[1]/2,
              center[y_dict[axis]]+width[1]/2]
    return (bounds,center)

def GetOffAxisBoundsAndCenter(normal, center, width, pf, unit='1'):
    if width == None:
        width = (pf.domain_width.min(),
                 pf.domain_width.min())
    elif iterable(width) and isinstance(width[1],str):
        w,unit = width
        width = w
    if not iterable(width):
        width = (width, width)
    Wx, Wy = width
    width = na.array((Wx/pf[unit], Wy/pf[unit]))
    if isinstance(center,str):
        if center.lower() == 'm' or center.lower() == 'max':
            v, center = pf.h.find_max("Density")
        elif center.lower() == "c" or center.lower() == "center":
            center = (pf.domain_left_edge + pf.domain_right_edge) / 2
        else:
            raise RuntimeError('center keyword \"%s\" not recognized'%center)

    # Transforming to the cutting plane coordinate system
    center = na.array(center)
    center = (center - pf.domain_left_edge)/pf.domain_width - 0.5
    (normal,perp1,perp2) = ortho_find(normal)
    mat = na.transpose(na.column_stack((perp1,perp2,normal)))
    center = na.dot(mat,center)
    width = width/pf.domain_width.min()

    bounds = [-width[0]/2, width[0]/2, -width[1]/2, width[1]/2]
    
    return (bounds,center)

class PlotWindow(object):
    _plot_valid = False
    _colorbar_valid = False
    _contour_info = None
    _vector_info = None
    _frb = None
    def __init__(self, data_source, bounds, buff_size=(800,800), antialias = True, 
                 periodic = True, origin='center-window', oblique=False):
        r"""
        PlotWindow(data_source, bounds, buff_size=(800,800), antialias = True)
        
        A ploting mechanism based around the concept of a window into a
        data source. It can have arbitrary fields, each of which will be
        centered on the same viewpoint, but will have individual zlimits. 
        
        The data and plot are updated separately, and each can be
        invalidated as the object is modified.
        
        Data is handled by a FixedResolutionBuffer object.

        Parameters
        ----------
        data_source : :class:`yt.data_objects.data_containers.YTOverlapProjBase` or :class:`yt.data_objects.data_containers.YTSliceBase`
            This is the source to be pixelized, which can be a projection or a
            slice.  (For cutting planes, see
            `yt.visualization.fixed_resolution.ObliqueFixedResolutionBuffer`.)
        bounds : sequence of floats
            Bounds are the min and max in the image plane that we want our
            image to cover.  It's in the order of (xmin, xmax, ymin, ymax),
            where the coordinates are all in the appropriate code units.
        buff_size : sequence of ints
            The size of the image to generate.
        antialias : boolean
            This can be true or false.  It determines whether or not sub-pixel
            rendering is used during data deposition.

        """
        self._initfinished = False
        self.center = None
        self.plots = {}
        self._periodic = periodic
        self.oblique = oblique
        self.data_source = data_source
        self.buff_size = buff_size
        self.antialias = True
        self.set_window(bounds) # this automatically updates the data and plot
        self.origin = origin
        if self.data_source.center is not None and oblique == False:
            center = [self.data_source.center[i] for i in range(len(self.data_source.center)) if i != self.data_source.axis]
            self.set_center(center)
        self._initfinished = True

    def __getitem__(self, item):
        return self.plots[item]

    def _recreate_frb(self):
        old_fields = None
        if self._frb is not None:
            old_fields = self._frb.keys()
        try:
            bounds = self.xlim+self.ylim
            if self.oblique == False:
                self._frb = FixedResolutionBuffer(self.data_source, 
                                                  bounds, self.buff_size, 
                                                  self.antialias, 
                                                  periodic=self._periodic)
            else:
                self._frb = ObliqueFixedResolutionBuffer(self.data_source, 
                                                         bounds, self.buff_size, 
                                                         self.antialias, 
                                                         periodic=self._periodic)
        except:
            raise RuntimeError("Failed to repixelize.")
        if old_fields is None:
            self._frb._get_data_source_fields()
        else:
            for key in old_fields: self._frb[key]
        self.pf = self._frb.pf
        self._data_valid = True
        
    def _setup_plots(self):
        pass

    @property
    def fields(self):
        return self._frb.data.keys()

    @property
    def width(self):
        Wx = self.xlim[1] - self.xlim[0]
        Wy = self.ylim[1] - self.ylim[0]
        return (Wx, Wy)

    @property
    def bounds(self):
        return self.xlim+self.ylim

    @invalidate_data
    def zoom(self, factor):
        r"""This zooms the window by *factor*.

        Parameters
        ----------
        factor : float
            multiplier for the current width

        """
        Wx, Wy = self.width
        centerx = self.xlim[0] + Wx*0.5
        centery = self.ylim[0] + Wy*0.5
        nWx, nWy = Wx/factor, Wy/factor
        self.xlim = (centerx - nWx*0.5, centerx + nWx*0.5)
        self.ylim = (centery - nWy*0.5, centery + nWy*0.5)

    @invalidate_data
    def pan(self, deltas):
        r"""Pan the image by specifying absolute code unit coordinate deltas.
        
        Parameters
        ----------
        deltas : sequence of floats
            (delta_x, delta_y) in *absolute* code unit coordinates

        """
        self.xlim = (self.xlim[0] + deltas[0], self.xlim[1] + deltas[0])
        self.ylim = (self.ylim[0] + deltas[1], self.ylim[1] + deltas[1])

    @invalidate_data
    def pan_rel(self, deltas):
        r"""Pan the image by specifying relative deltas, to the FOV.
        
        Parameters
        ----------
        deltas : sequence of floats
            (delta_x, delta_y) in *relative* code unit coordinates

        """
        Wx, Wy = self.width
        self.xlim = (self.xlim[0] + Wx*deltas[0], self.xlim[1] + Wx*deltas[0])
        self.ylim = (self.ylim[0] + Wy*deltas[1], self.ylim[1] + Wy*deltas[1])

    @invalidate_data
    def set_window(self, bounds):
        """Set the bounds of the plot window.
        This is normally only called internally, see set_width.
        

        Parameters
        ----------

        bounds : a four element sequence of floats
            The x and y bounds, in the format (x0, x1, y0, y1)

        """
        if self.center is not None:
            dx = bounds[1] - bounds[0]
            dy = bounds[3] - bounds[2]
            self.xlim = (self.center[0] - dx/2., self.center[0] + dx/2.)
            self.ylim = (self.center[1] - dy/2., self.center[1] + dy/2.)
            mylog.info("xlim = %f %f" %self.xlim)
            mylog.info("ylim = %f %f" %self.ylim)
        else:
            self.xlim = bounds[0:2]
            self.ylim = bounds[2:]
            
    @invalidate_data
    def set_width(self, width, unit = '1'):
        """set the width of the plot window

        parameters
        ----------
        width : float, array of floats, or (float, unit) tuple.
            the width of the image.
        unit : str
            the unit the width has been specified in.
            defaults to code units.  If width is a tuple this 
            argument is ignored

        """
        if iterable(width) and isinstance(width[1],str):
            unit = width[1]
            width = width[0]
        elif not iterable(width):
            width = (width,width)
        Wx, Wy = width
        width = (Wx,Wy)
        width = [w / self.pf[unit] for w in width]

        centerx = (self.xlim[1] + self.xlim[0])/2 
        centery = (self.ylim[1] + self.ylim[0])/2 
        self.xlim = (centerx - width[0]/2.,
                     centerx + width[0]/2.)
        self.ylim = (centery - width[1]/2.,
                     centery + width[1]/2.)
        
    @invalidate_data
    def set_center(self, new_center, unit = '1'):
        """Sets a new center for the plot window

        parameters
        ----------
        new_center : two element sequence of floats
            The coordinates of the new center of the image.
            If the unit keyword is not specified, the 
            coordinates are assumed to be in code units

        unit : string
            The name of the unit new_center is given in.

        """
        if new_center is None:
            self.center = None
        else:
            new_center = [c / self.pf[unit] for c in new_center]
            self.center = new_center
        self.set_window(self.bounds)

    @property
    def width(self):
        Wx = self.xlim[1] - self.xlim[0]
        Wy = self.ylim[1] - self.ylim[0]
        return (Wx, Wy)

    @invalidate_data
    def set_antialias(self,aa):
        self.antialias = aa

    @invalidate_plot
    def set_contour_info(self, field_name, n_cont = 8, colors = None,
                         logit = True):
        if field_name == "None" or n_cont == 0:
            self._contour_info = None
            return
        self._contour_info = (field_name, n_cont, colors, logit)

    @invalidate_plot
    def set_vector_info(self, skip, scale = 1):
        self._vector_info = (skip, scale)

    @invalidate_data
    def refresh(self):
        # invalidate_data will take care of everything
        pass

class PWViewer(PlotWindow):
    """A viewer for PlotWindows.

    """
    def __init__(self, *args,**kwargs):
        setup = kwargs.pop("setup", True)
        PlotWindow.__init__(self, *args,**kwargs)
        self._colormaps = defaultdict(lambda: 'algae')
        self.setup_callbacks()
        self._callbacks = []
        self._field_transform = {}
        for field in self._frb.data.keys():
            finfo = self.data_source._get_field_info(*field)
            if finfo.take_log:
                self._field_transform[field] = log_transform
            else:
                self._field_transform[field] = linear_transform

        if setup: self._setup_plots()

    @invalidate_plot
    def set_log(self, field, log):
        """set a field to log or linear.
        
        Parameters
        ----------
        field : string
            the field to set a transform
        log : boolean
            Log on/off.

        """
        if field == 'all':
            fields = self.plots.keys()
        else:
            fields = [field]
        for field in fields:
            if log:
                self._field_transform[field] = log_transform
            else:
                self._field_transform[field] = linear_transform

    @invalidate_plot
    def set_transform(self, field, name):
        if name not in field_transforms: 
            raise KeyError(name)
        self._field_transform[field] = field_transforms[name]

    @invalidate_plot
    def set_cmap(self, field, cmap_name):
        """set the colormap for one of the fields

        Parameters
        ----------
        field : string
            the field to set the colormap
            if field == 'all', applies to all plots.
        cmap_name : string
            name of the colormap

        """

        if field is 'all':
            fields = self.plots.keys()
        else:
            fields = [field]
        for field in fields:
            self._colorbar_valid = False
            self._colormaps[field] = cmap_name

    @invalidate_plot
    def set_zlim(self, field, zmin, zmax, dynamic_range=None):
        """set the scale of the colormap

        Parameters
        ----------
        field : string
            the field to set a colormap scale
            if field == 'all', applies to all plots.
        zmin : float
            the new minimum of the colormap scale. If 'min', will
            set to the minimum value in the current view.
        zmax : float
            the new maximum of the colormap scale. If 'max', will
            set to the maximum value in the current view.

        Keyword Parameters
        ------------------
        dyanmic_range : float (default: None)
            The dynamic range of the image.
            If zmin == None, will set zmin = zmax / dynamic_range
            If zmax == None, will set zmax = zmin * dynamic_range
            When dynamic_range is specified, defaults to setting
            zmin = zmax / dynamic_range.

        """
        if field is 'all':
            fields = self.plots.keys()
        else:
            fields = [field]
        for field in fields:
            myzmin = zmin
            myzmax = zmax
            if zmin == 'min':
                myzmin = self.plots[field].image._A.min()
            if zmax == 'max':
                myzmax = self.plots[field].image._A.max()
            if dynamic_range is not None:
                if zmax is None:
                    myzmax = myzmin * dynamic_range
                else:
                    myzmin = myzmax / dynamic_range

            self.plots[field].zmin = myzmin
            self.plots[field].zmax = myzmax

    def setup_callbacks(self):
        for key in callback_registry:
            ignored = ['PlotCallback','CoordAxesCallback','LabelCallback',
                       'UnitBoundaryCallback']
            if key in ignored: 
                continue
            cbname = callback_registry[key]._type_name
            CallbackMaker = callback_registry[key]
            callback = invalidate_plot(apply_callback(CallbackMaker))
            callback.__doc__ = CallbackMaker.__init__.__doc__
            self.__dict__['annotate_'+cbname] = types.MethodType(callback,self)

    def get_metadata(self, field, strip_mathml = True, return_string = True):
        fval = self._frb[field]
        mi = fval.min()
        ma = fval.max()
        x_width = self.xlim[1] - self.xlim[0]
        y_width = self.ylim[1] - self.ylim[0]
        unit = get_smallest_appropriate_unit(x_width, self.pf)
        units = self.get_field_units(field, strip_mathml)
        center = getattr(self._frb.data_source, "center", None)
        if center is None or self._frb.axis == 4:
            xc, yc, zc = -999, -999, -999
        else:
            center[x_dict[self._frb.axis]] = 0.5 * (
                self.xlim[0] + self.xlim[1])
            center[y_dict[self._frb.axis]] = 0.5 * (
                self.ylim[0] + self.ylim[1])
            xc, yc, zc = center
        if return_string:
            md = _metadata_template % dict(
                pf = self.pf,
                x_width = x_width*self.pf[unit],
                y_width = y_width*self.pf[unit],
                unit = unit, units = units, mi = mi, ma = ma,
                xc = xc, yc = yc, zc = zc)
        else:
            md = dict(pf = self.pf,
                      x_width = x_width*self.pf[unit],
                      y_width = y_width*self.pf[unit],
                      unit = unit, units = units, mi = mi, ma = ma,
                      xc = xc, yc = yc, zc = zc)
        return md

    def get_field_units(self, field, strip_mathml = True):
        ds = self._frb.data_source
        pf = self.pf
        field = self.data_source._determine_fields(field)[0]
        finfo = self.data_source._get_field_info(*field)
        if ds._type_name in ("slice", "cutting"):
<<<<<<< HEAD
            units = finfo.get_units()
        if ds._type_name == "proj" and (ds.weight_field is not None or 
=======
            units = pf.field_info[field].get_units()
        elif ds._type_name == "proj" and (ds.weight_field is not None or 
>>>>>>> 20d3aada
                                        ds.proj_style == "mip"):
            units = finfo.get_units()
        elif ds._type_name == "proj":
            units = finfo.get_projected_units()
        else:
            units = ""
        if strip_mathml:
            units = units.replace(r"\rm{", "").replace("}","")
        return units


class PWViewerMPL(PWViewer):
    """Viewer using matplotlib as a backend via the WindowPlotMPL. 

    """
    _current_field = None

    def _setup_plots(self):
        if self._current_field is not None:
            fields = [self._current_field]
        else:
            fields = self._frb.keys()
        self._colorbar_valid = True
        for f in self.fields:
            md = self.get_metadata(f, strip_mathml = False, return_string = False)
            axis_index = self.data_source.axis

            if self.origin == 'center-window':
                xc = (self.xlim[0]+self.xlim[1])/2
                yc = (self.ylim[0]+self.ylim[1])/2
            elif self.origin == 'center-domain':
                xc = (self.pf.domain_left_edge[x_dict[axis_index]]+
                      self.pf.domain_right_edge[x_dict[axis_index]])/2
                yc = (self.pf.domain_left_edge[y_dict[axis_index]]+
                      self.pf.domain_right_edge[y_dict[axis_index]])/2
            elif self.origin == 'left-domain':
                xc = self.pf.domain_left_edge[x_dict[axis_index]]
                yc = self.pf.domain_left_edge[y_dict[axis_index]]
            else:
                raise RuntimeError(
                    'origin keyword: \"%(k)s\" not recognized' % {'k': self.origin})

            extent = [self.xlim[i] - xc for i in (0,1)]
            extent.extend([self.ylim[i] - yc for i in (0,1)])
            extent = [el*self.pf[md['unit']] for el in extent]

            if f in self.plots.keys():
                zlim = (self.plots[f].zmin,self.plots[f].zmax)
            else:
                zlim = (None,None)

            aspect = (self.xlim[1] - self.xlim[0])/(self.ylim[1]-self.ylim[0])

            # This sets the size of the figure, and defaults to making one of the dimensions smaller.
            # This should protect against giant images in the case of a very large aspect ratio.
            if aspect > 1.0:
                size = (10.0, 10.0/aspect)
            else:
                size = (10.0*aspect, 10.0)

            self.plots[f] = WindowPlotMPL(self._frb[f], extent, self._field_transform[f], 
                                          self._colormaps[f], size, zlim)
            self.plots[f].cb = self.plots[f].figure.colorbar(
                self.plots[f].image, cax = self.plots[f].cax)

            if self.oblique == False:
                labels = [r'$\rm{'+axis_labels[axis_index][i].encode('string-escape')+
                          r'\/\/('+md['unit'].encode('string-escape')+r')}$' for i in (0,1)]
            else:
                labels = [r'$\rm{Image\/x}\/\/\rm{('+md['unit'].encode('string-escape')+r')}$',
                          r'$\rm{Image\/y}\/\/\rm{('+md['unit'].encode('string-escape')+r')}$']
                
            self.plots[f].axes.set_xlabel(labels[0])
            self.plots[f].axes.set_ylabel(labels[1])

            ftype, fname = f
            if md['units'] == None or md['units'] == '':
                label = r'$\rm{'+fname.encode('string-escape')+r'}$'
            else:
                label = r'$\rm{'+fname.encode('string-escape')+r'}\/\/('+md['units']+r')$'

            self.plots[f].cb.set_label(label)

            self.run_callbacks(f)

        self._plot_valid = True

    def run_callbacks(self, f):
        keys = self._frb.keys()
        for name, (args, kwargs) in self._callbacks:
            cbw = CallbackWrapper(self, self.plots[f], self._frb, f)
            CallbackMaker = callback_registry[name]
            callback = CallbackMaker(*args[1:], **kwargs)
            callback(cbw)
        for key in self._frb.keys():
            if key not in keys:
                del self._frb[key]

    @invalidate_plot
    def set_cmap(self, field, cmap):
        """set the colormap for one of the fields

        Parameters
        ----------
        field : string
            the field to set a transform
            if field == 'all', applies to all plots.
        cmap_name : string
            name of the colormap

        """
        if field == 'all':
            fields = self.plots.keys()
        else:
            fields = [field]

        for field in fields:
            self._colorbar_valid = False
            self._colormaps[field] = cmap
            if isinstance(cmap, types.StringTypes):
                if str(cmap) in yt_colormaps:
                    cmap = yt_colormaps[str(cmap)]
                elif hasattr(matplotlib.cm, cmap):
                    cmap = getattr(matplotlib.cm, cmap)
            if not is_colormap(cmap) and cmap is not None:
                raise RuntimeError("Colormap '%s' does not exist!" % str(cmap))
            self.plots[field].image.set_cmap(cmap)

    def save(self,name=None):
        """saves the plot to disk.

        Parameters
        ----------
        name : string
           the base of the filename.  If not set the filename of 
           the parameter file is used

        """
        if name == None:
            name = str(self.pf)
        elif name.endswith('.png'):
            return v.save(name)
        axis = axis_names[self.data_source.axis]
        weight = None
        if 'Slice' in self.data_source.__class__.__name__:
            type = 'Slice'
        if 'Proj' in self.data_source.__class__.__name__:
            type = 'Projection'
            weight = self.data_source.weight_field
        if 'Cutting' in self.data_source.__class__.__name__:
            type = 'OffAxisSlice'
        names = []
        for k, v in self.plots.iteritems():
            if isinstance(k, types.TupleType): k = k[1]
            if axis:
                n = "%s_%s_%s_%s" % (name, type, axis, k)
            else:
                # for cutting planes
                n = "%s_%s_%s" % (name, type, k)
            if weight:
                n += "_%s" % (weight)
            names.append(v.save(n))
        return names

    def _send_zmq(self):
        from IPython.zmq.pylab.backend_inline import \
                    send_figure
        for k, v in sorted(self.plots.iteritems()):
            canvas = FigureCanvasAgg(v.figure)
            send_figure(v.figure)

    def show(self):
        r"""This will send any existing plots to the IPython notebook.
        function name.

        If yt is being run from within an IPython session, and it is able to
        determine this, this function will send any existing plots to the
        notebook for display.

        If yt can't determine if it's inside an IPython session, it will raise
        YTNotInsideNotebook.

        Examples
        --------

        >>> slc = SlicePlot(pf, "x", ["Density", "VelocityMagnitude"])
        >>> slc.show()

        """
        if "__IPYTHON__" in dir(__builtin__):
            self._send_zmq()
        else:
            raise YTNotInsideNotebook

class SlicePlot(PWViewerMPL):
    def __init__(self, pf, axis, fields, center='c', width=None, origin='center-window'):
        r"""Creates a slice plot from a parameter file
        
        Given a pf object, an axis to slice along, and a field name
        string, this will return a PWViewrMPL object containing
        the plot.
        
        The plot can be updated using one of the many helper functions
        defined in PlotWindow.
        
        Parameters
        ----------
        pf : `StaticOutput`
             This is the parameter file object corresponding to the
             simulation output to be plotted.
        axis : int or one of 'x', 'y', 'z'
             An int corresponding to the axis to slice along (0=x, 1=y, 2=z)
             or the axis name itself
        fields : string
             The name of the field(s) to be plotted.
        center : two or three-element vector of sequence floats, 'c', or 'center'
             The coordinate of the center of the image.  If left blanck,
             the image centers on the location of the maximum density
             cell.  If set to 'c' or 'center', the plot is centered on
             the middle of the domain.
        width : tuple or a float.
             Width can have four different formats to support windows with variable 
             x and y widths.  They are:
             
             ==================================     =======================
             format                                 example                
             ==================================     =======================
             (float, string)                        (10,'kpc')
             ((float, string), (float, string))     ((10,'kpc'),(15,'kpc'))
             float                                  0.2
             (float, float)                         (0.2, 0.3)
             ==================================     =======================
             
             For example, (10, 'kpc') requests a plot window that is 10 kiloparsecs 
             wide in the x and y directions, ((10,'kpc'),(15,'kpc')) requests a window 
             that is 10 kiloparsecs wide along the x axis and 15 kiloparsecs wide along 
             the y axis.  In the other two examples, code units are assumed, for example
             (0.2, 0.3) requests a plot that has and x width of 0.2 and a y width of 0.3 
             in code units.  
        origin : string
             The location of the origin of the plot coordinate system.
             Currently, can be set to three options: 'left-domain', corresponding
             to the bottom-left hand corner of the simulation domain, 'center-domain',
             corresponding the center of the simulation domain, or 'center-window' for 
             the center of the plot window.
             
        Examples
        --------
        
        This will save an image the the file 'sliceplot_Density
        
        >>> pf = load('galaxy0030/galaxy0030')
        >>> p = SlicePlot(pf,2,'Density','c',(20,'kpc'))
        >>> p.save('sliceplot')
        
        """
        axis = fix_axis(axis)
        (bounds,center) = GetBoundsAndCenter(axis, center, width, pf)
        slc = pf.h.slice(axis, center[axis])
        slc.get_data(fields)
        PWViewerMPL.__init__(self, slc, bounds, origin=origin)

class ProjectionPlot(PWViewerMPL):
    def __init__(self, pf, axis, fields, center='c', width=None,
                 weight_field=None, max_level=None, origin='center-window'):
        r"""Creates a projection plot from a parameter file
        
        Given a pf object, an axis to project along, and a field name
        string, this will return a PWViewrMPL object containing
        the plot.
        
        The plot can be updated using one of the many helper functions
        defined in PlotWindow.
        
        Parameters
        ----------
        pf : `StaticOutput`
            This is the parameter file object corresponding to the
            simulation output to be plotted.
        axis : int or one of 'x', 'y', 'z'
             An int corresponding to the axis to slice along (0=x, 1=y, 2=z)
             or the axis name itself
        fields : string
            The name of the field(s) to be plotted.
        center : A two or three-element vector of sequence floats, 'c', or 'center'
            The coordinate of the center of the image.  If left blanck,
            the image centers on the location of the maximum density
            cell.  If set to 'c' or 'center', the plot is centered on
            the middle of the domain.
        width : tuple or a float.
             Width can have four different formats to support windows with variable 
             x and y widths.  They are:
             
             ==================================     =======================
             format                                 example                
             ==================================     =======================
             (float, string)                        (10,'kpc')
             ((float, string), (float, string))     ((10,'kpc'),(15,'kpc'))
             float                                  0.2
             (float, float)                         (0.2, 0.3)
             ==================================     =======================
             
             For example, (10, 'kpc') requests a plot window that is 10 kiloparsecs 
             wide in the x and y directions, ((10,'kpc'),(15,'kpc')) requests a window 
             that is 10 kiloparsecs wide along the x axis and 15 kiloparsecs wide along 
             the y axis.  In the other two examples, code units are assumed, for example
             (0.2, 0.3) requests a plot that has and x width of 0.2 and a y width of 0.3 
             in code units.
        origin : A string
            The location of the origin of the plot coordinate system.
            Currently, can be set to three options: 'left-domain', corresponding
            to the bottom-left hand corner of the simulation domain, 'center-domain',
            corresponding the center of the simulation domain, or 'center-window' for 
            the center of the plot window.
        weight_field : string
            The name of the weighting field.  Set to None for no weight.
        max_level: int
            The maximum level to project to.
        
        Examples
        --------
        
        This is a very simple way of creating a projection plot.
        
        >>> pf = load('galaxy0030/galaxy0030')
        >>> p = ProjectionPlot(pf, 'z', 'Density', 'c', (20,'kpc'))
        >>> p.save('sliceplot')
        
        """
        axis = fix_axis(axis)
        (bounds,center) = GetBoundsAndCenter(axis,center,width,pf)
        proj = pf.h.proj(fields, axis, weight_field=weight_field, center=center)
        PWViewerMPL.__init__(self,proj,bounds,origin=origin)

class OffAxisSlicePlot(PWViewerMPL):
    def __init__(self, pf, normal, fields, center='c', width=(1,'unitary'), north_vector=None):
        r"""Creates an off axis slice plot from a parameter file

        Given a pf object, a normal vector defining a slicing plane, and
        a field name string, this will return a PWViewrMPL object
        containing the plot.
        
        The plot can be updated using one of the many helper functions
        defined in PlotWindow.

        Parameters
        ----------
        pf : :class:`yt.data_objects.api.StaticOutput`
            This is the parameter file object corresponding to the
            simulation output to be plotted.
        normal : a sequence of floats
            The vector normal to the slicing plane.
        fields : string
            The name of the field(s) to be plotted.
        center : A two or three-element vector of sequence floats, 'c', or 'center'
            The coordinate of the center of the image.  If left blanck,
            the image centers on the location of the maximum density
            cell.  If set to 'c' or 'center', the plot is centered on
            the middle of the domain.
        width : A tuple or a float
            A tuple containing the width of image and the string key of
            the unit: (width, 'unit').  If set to a float, code units
            are assumed
        north-vector : a sequence of floats
            A vector defining the 'up' direction in the plot.  This
            option sets the orientation of the slicing plane.  If not
            set, an arbitrary grid-aligned north-vector is chosen.

        """
        (bounds,center_rot) = GetOffAxisBoundsAndCenter(normal,center,width,pf)
        cutting = pf.h.cutting(normal,center,fields=fields,north_vector=north_vector)
        # Hard-coding the origin keyword since the other two options
        # aren't well-defined for off-axis data objects
        PWViewerMPL.__init__(self,cutting,bounds,origin='center-window',periodic=False,oblique=True)

_metadata_template = """
%(pf)s<br>
<br>
Field of View:  %(x_width)0.3f %(unit)s<br>
Minimum Value:  %(mi)0.3e %(units)s<br>
Maximum Value:  %(ma)0.3e %(units)s<br>
Central Point:  (data coords)<br>
&nbsp;&nbsp;&nbsp;%(xc)0.14f<br>
&nbsp;&nbsp;&nbsp;%(yc)0.14f<br>
&nbsp;&nbsp;&nbsp;%(zc)0.14f
"""

class PWViewerExtJS(PWViewer):
    """A viewer for the web interface.

    """
    _ext_widget_id = None
    _current_field = None
    _widget_name = "plot_window"

    def _setup_plots(self):
        from yt.gui.reason.bottle_mods import PayloadHandler
        ph = PayloadHandler()
        if self._current_field is not None \
           and self._ext_widget_id is not None:
            fields = [self._current_field]
            addl_keys = {'type': 'widget_payload',
                         'widget_id': self._ext_widget_id}
        else:
            fields = self._frb.data.keys()
            addl_keys = {}
        if self._colorbar_valid == False:
            addl_keys['colorbar_image'] = self._get_cbar_image()
            self._colorbar_valid = True
        min_zoom = 200*self.pf.h.get_smallest_dx() * self.pf['unitary']
        for field in fields:
            to_plot = apply_colormap(self._frb[field],
                func = self._field_transform[field],
                cmap_name = self._colormaps[field])
            pngs = self._apply_modifications(to_plot)
            img_data = base64.b64encode(pngs)
            # We scale the width between 200*min_dx and 1.0
            x_width = self.xlim[1] - self.xlim[0]
            zoom_fac = na.log10(x_width*self.pf['unitary'])/na.log10(min_zoom)
            zoom_fac = 100.0*max(0.0, zoom_fac)
            ticks = self.get_ticks(field)
            payload = {'type':'png_string',
                       'image_data':img_data,
                       'metadata_string': self.get_metadata(field),
                       'zoom': zoom_fac,
                       'ticks': ticks}
            payload.update(addl_keys)
            ph.add_payload(payload)

    def _apply_modifications(self, img):
        if self._contour_info is None and self._vector_info is None:
            return write_png_to_string(img)
        from matplotlib.figure import Figure

        vi, vj, vn = img.shape

        # Now we need to get our field values
        fig = Figure((vi/100.0, vj/100.0), dpi = 100)
        fig.figimage(img)
        # Add our contour
        ax = fig.add_axes([0.0, 0.0, 1.0, 1.0], frameon=False)
        ax.patch.set_alpha(0.0)

        # Now apply our modifications
        self._apply_contours(ax, vi, vj)
        self._apply_vectors(ax, vi, vj)

        canvas = FigureCanvasAgg(fig)
        f = cStringIO.StringIO()
        canvas.print_figure(f)
        f.seek(0)
        img = f.read()
        return img

    def _apply_contours(self, ax, vi, vj):
        if self._contour_info is None: return 
        plot_args = {}
        field, number, colors, logit = self._contour_info
        if colors is not None: plot_args['colors'] = colors

        raw_data = self._frb.data_source
        b = self._frb.bounds
        xi, yi = na.mgrid[b[0]:b[1]:(vi / 8) * 1j,
                          b[2]:b[3]:(vj / 8) * 1j]
        x = raw_data['px']
        y = raw_data['py']
        z = raw_data[field]
        if logit: z = na.log10(z)
        fvals = triang(x,y).nn_interpolator(z)(xi,yi).transpose()[::-1,:]

        ax.contour(fvals, number, colors='w')
        
    def _apply_vectors(self, ax, vi, vj):
        if self._vector_info is None: return 
        skip, scale = self._vector_info

        nx = self._frb.buff_size[0]/skip
        ny = self._frb.buff_size[1]/skip
        new_frb = FixedResolutionBuffer(self._frb.data_source,
                        self._frb.bounds, (nx,ny))

        axis = self._frb.data_source.axis
        fx = "%s-velocity" % (axis_names[x_dict[axis]])
        fy = "%s-velocity" % (axis_names[y_dict[axis]])
        px = new_frb[fx][::-1,:]
        py = new_frb[fy][::-1,:]
        x = na.mgrid[0:vi-1:ny*1j]
        y = na.mgrid[0:vj-1:nx*1j]
        # Always normalize, then we scale
        nn = ((px**2.0 + py**2.0)**0.5).max()
        px /= nn
        py /= nn
        print scale, px.min(), px.max(), py.min(), py.max()
        ax.quiver(x, y, px, py, scale=float(vi)/skip)
        
    def get_ticks(self, field, height = 400):
        # This will eventually change to work with non-logged fields
        ticks = []
        transform = self._field_transform[field]
        mi, ma = self._frb[field].min(), self._frb[field].max()
        tick_locs = transform.ticks(mi, ma)
        mi, ma = transform((mi, ma))
        for v1,v2 in zip(tick_locs, transform(tick_locs)):
            if v2 < mi or v2 > ma: continue
            p = height - height * (v2 - mi)/(ma - mi)
            ticks.append((p,v1,v2))
        return ticks

    def _get_cbar_image(self, height = 400, width = 40, field = None):
        if field is None: field = self._current_field
        cmap_name = self._colormaps[field]
        vals = na.mgrid[1:0:height * 1j] * na.ones(width)[:,None]
        vals = vals.transpose()
        to_plot = apply_colormap(vals, cmap_name = cmap_name)
        pngs = write_png_to_string(to_plot)
        img_data = base64.b64encode(pngs)
        return img_data

    # This calls an invalidation routine from within
    def scroll_zoom(self, value):
        # We accept value from 0..100, and assume it has been set from the
        # scroll bar.  In that case, we undo the logic for calcualting
        # 'zoom_fac' from above.
        min_val = 200*self.pf.h.get_smallest_dx()
        unit = self.pf['unitary']
        width = (min_val**(value/100.0))/unit
        self.set_width(width)

    def image_recenter(self, img_x, img_y, img_size_x, img_size_y):
        dx = (self.xlim[1] - self.xlim[0]) / img_size_x
        dy = (self.ylim[1] - self.ylim[0]) / img_size_y
        new_x = img_x * dx + self.xlim[0]
        new_y = img_y * dy + self.ylim[0]
        print img_x, img_y, dx, dy, new_x, new_y
        self.set_center((new_x, new_y))

    @invalidate_data
    def set_current_field(self, field):
        field = self.data_source._determine_fields(field)[0]
        self._current_field = field
        self._frb[field]
        finfo = self.data_source._get_field_info(*field)
        if finfo.take_log:
            self._field_transform[field] = log_transform
        else:
            self._field_transform[field] = linear_transform

class PlotMPL(object):
    """A base class for all yt plots made using matplotlib.

    """
    datalabel = None
    figure = None
    def __init__(self, field, size):
        self._plot_valid = True
        self.figure = matplotlib.figure.Figure(figsize = size, frameon = True)
        # Hardcoding the axis dimensions for now
        self.axes = self.figure.add_axes((.07,.10,.8,.8))
        self.cax = self.figure.add_axes((.87,.10,.04,.8))

    def save(self, name, canvas = None):
        if name[-4:] == '.png':
            suffix = ''
        else:
            suffix = '.png'
        fn = "%s%s" % (name, suffix)
        mylog.info("Saving plot %s", fn)
        if canvas is None:
            if suffix == ".png":
                canvas = FigureCanvasAgg(self.figure)
            elif suffix == ".pdf":
                canvas = FigureCanvasPdf(self.figure)
            elif suffix in (".eps", ".ps"):
                canvas = FigureCanvasPS
            else:
                mylog.warning("Unknown suffix %s, defaulting to Agg", suffix)
                canvas = FigureCanvasAgg(self.figure)
        canvas.print_figure(fn, bbox_inches='tight')
        return fn

    def _repr_png_(self):
        canvas = FigureCanvasAgg(self.figure)
        f = cStringIO.StringIO()
        canvas.print_figure(f)
        f.seek(0)
        return f.read()

class WindowPlotMPL(PlotMPL):
    def __init__(self, data, extent, field_transform, cmap, size, zlim):
        self.zmin, self.zmax = zlim
        PlotMPL.__init__(self, data, size)
        self.__init_image(data, extent, field_transform, cmap)

    def __init_image(self, data, extent, field_transform, cmap):
        if (field_transform.name == 'log10'):
            norm = matplotlib.colors.LogNorm()
        elif (field_transform.name == 'linear'):
            norm = matplotlib.colors.Normalize()
        self.image = self.axes.imshow(data, origin='lower', extent = extent,
                                      norm = norm, vmin = self.zmin, 
                                      vmax = self.zmax, cmap = cmap)<|MERGE_RESOLUTION|>--- conflicted
+++ resolved
@@ -205,7 +205,7 @@
 
         Parameters
         ----------
-        data_source : :class:`yt.data_objects.data_containers.YTOverlapProjBase` or :class:`yt.data_objects.data_containers.YTSliceBase`
+        data_source : :class:`yt.data_objects.data_containers.AMRProjBase` or :class:`yt.data_objects.data_containers.AMRSliceBase`
             This is the source to be pixelized, which can be a projection or a
             slice.  (For cutting planes, see
             `yt.visualization.fixed_resolution.ObliqueFixedResolutionBuffer`.)
@@ -593,13 +593,8 @@
         field = self.data_source._determine_fields(field)[0]
         finfo = self.data_source._get_field_info(*field)
         if ds._type_name in ("slice", "cutting"):
-<<<<<<< HEAD
             units = finfo.get_units()
-        if ds._type_name == "proj" and (ds.weight_field is not None or 
-=======
-            units = pf.field_info[field].get_units()
         elif ds._type_name == "proj" and (ds.weight_field is not None or 
->>>>>>> 20d3aada
                                         ds.proj_style == "mip"):
             units = finfo.get_units()
         elif ds._type_name == "proj":
