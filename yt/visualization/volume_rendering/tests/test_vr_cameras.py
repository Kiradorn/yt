--- conflicted
+++ resolved
@@ -22,12 +22,8 @@
 import numpy as np
 from yt.visualization.volume_rendering.old_camera import \
     PerspectiveCamera, StereoPairCamera, InteractiveCamera, ProjectionCamera, \
-<<<<<<< HEAD
-    FisheyeCamera, ColorTransferFunction, ProjectionTransferFunction
-=======
     FisheyeCamera
 from yt.visualization.volume_rendering.api import ColorTransferFunction, ProjectionTransferFunction
->>>>>>> 008259c3
 from yt.visualization.tests.test_plotwindow import assert_fname
 from unittest import TestCase
 
@@ -163,15 +159,8 @@
         assert_fname('final.png')
 
     def test_fisheye(self):
-<<<<<<< HEAD
-        pf = self.pf
-        tf = self.setup_transfer_function('camera')
-        cam = FisheyeCamera(pf.domain_center, pf.domain_width[0],
-                            360.0, 256, transfer_function=tf, pf=pf)
-=======
         ds = self.ds
         tf = self.setup_transfer_function('camera')
         cam = FisheyeCamera(ds.domain_center, ds.domain_width[0],
                             360.0, 256, transfer_function=tf, ds=ds)
->>>>>>> 008259c3
         cam.snapshot('fisheye.png')