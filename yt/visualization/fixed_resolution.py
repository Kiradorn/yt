--- conflicted
+++ resolved
@@ -266,20 +266,6 @@
 
     def export_fits(self, filename, fields=None, clobber=False,
                     other_keys=None, units="cm", sky_center=(0.0,0.0), D_A=None):
-<<<<<<< HEAD
-=======
-
-        """
-        This will export a set of FITS images of either the fields specified
-        or all the fields already in the object.  The output filename is
-        *filename*. If clobber is set to True, this will overwrite any
-        existing FITS file.
-
-        This requires the *pyfits* module, which is a standalone module
-        provided by STSci to interface with FITS-format files, and is also
-        part of AstroPy.
-        """
->>>>>>> 505da735
         r"""Export a set of pixelized fields to a FITS file.
 
         This will export a set of FITS images of either the fields specified
