"""
The basic field info container resides here.  These classes, code specific and
universal, are the means by which we access fields across YT, both derived and
native.

Author: Matthew Turk <matthewturk@gmail.com>
Affiliation: KIPAC/SLAC/Stanford
Homepage: http://yt.enzotools.org/
License:
  Copyright (C) 2008-2009 Matthew Turk.  All Rights Reserved.

  This file is part of yt.

  yt is free software; you can redistribute it and/or modify
  it under the terms of the GNU General Public License as published by
  the Free Software Foundation; either version 3 of the License, or
  (at your option) any later version.

  This program is distributed in the hope that it will be useful,
  but WITHOUT ANY WARRANTY; without even the implied warranty of
  MERCHANTABILITY or FITNESS FOR A PARTICULAR PURPOSE.  See the
  GNU General Public License for more details.

  You should have received a copy of the GNU General Public License
  along with this program.  If not, see <http://www.gnu.org/licenses/>.
"""

import types
import numpy as na
import inspect
import copy

from math import pi

from yt.funcs import *
from FieldInfoContainer import *

try:
    import cic_deposit
except ImportError:
    pass

mh = 1.67e-24 # g
me = 9.11e-28 # g
sigma_thompson = 6.65e-25 # cm^2
clight = 3.0e10 # cm/s
kboltz = 1.38e-16 # erg K^-1
G = 6.67e-8   # cm^3 g^-1 s^-2



# Note that, despite my newfound efforts to comply with PEP-8,
# I violate it here in order to keep the name/func_name relationship

def _dx(field, data):
    return data.dds[0]
    return na.ones(data.ActiveDimensions, dtype='float64') * data.dds[0]
add_field('dx', function=_dx, display_field=False,
          validators=[ValidateSpatial(0)])

def _dy(field, data):
    return data.dds[1]
    return na.ones(data.ActiveDimensions, dtype='float64') * data.dds[1]
add_field('dy', function=_dy, display_field=False,
          validators=[ValidateSpatial(0)])

def _dz(field, data):
    return data.dds[2]
    return na.ones(data.ActiveDimensions, dtype='float64') * data.dds[2]
add_field('dz', function=_dz,
          display_field=False, validators=[ValidateSpatial(0)])

def _coordX(field, data):
    dim = data.ActiveDimensions[0]
    return (na.ones(data.ActiveDimensions, dtype='float64')
                   * na.arange(data.ActiveDimensions[0])[:,None,None]
            +0.5) * data['dx'] + data.LeftEdge[0]
add_field('x', function=_coordX, display_field=False,
          validators=[ValidateSpatial(0)])

def _coordY(field, data):
    dim = data.ActiveDimensions[1]
    return (na.ones(data.ActiveDimensions, dtype='float64')
                   * na.arange(data.ActiveDimensions[1])[None,:,None]
            +0.5) * data['dy'] + data.LeftEdge[1]
add_field('y', function=_coordY, display_field=False,
          validators=[ValidateSpatial(0)])

def _coordZ(field, data):
    dim = data.ActiveDimensions[2]
    return (na.ones(data.ActiveDimensions, dtype='float64')
                   * na.arange(data.ActiveDimensions[2])[None,None,:]
            +0.5) * data['dz'] + data.LeftEdge[2]
add_field('z', function=_coordZ, display_field=False,
          validators=[ValidateSpatial(0)])

def _GridLevel(field, data):
    return na.ones(data.ActiveDimensions)*(data.Level)
add_field("GridLevel", function=_GridLevel,
          validators=[ValidateGridType(),
                      ValidateSpatial(0)])

def _GridIndices(field, data):
    return na.ones(data["Density"].shape)*(data.id-data._id_offset)
add_field("GridIndices", function=_GridIndices,
          validators=[ValidateGridType(),
                      ValidateSpatial(0)], take_log=False)

def _OnesOverDx(field, data):
    return na.ones(data["Density"].shape,
                   dtype=data["Density"].dtype)/data['dx']
add_field("OnesOverDx", function=_OnesOverDx,
          display_field=False)

def _Ones(field, data):
    return na.ones(data.ActiveDimensions, dtype='float64')
add_field("Ones", function=_Ones,
          validators=[ValidateSpatial(0)],
          projection_conversion="unitary",
          display_field = False)
add_field("CellsPerBin", function=_Ones, validators=[ValidateSpatial(0)],
          display_field = False)

def _SoundSpeed(field, data):
    if data.pf["EOSType"] == 1:
        return na.ones(data["Density"].shape, dtype='float64') * \
                data.pf["EOSSoundSpeed"]
    return ( data.pf["Gamma"]*data["Pressure"] / \
             data["Density"] )**(1.0/2.0)
add_field("SoundSpeed", function=_SoundSpeed,
          units=r"\rm{cm}/\rm{s}")

def particle_func(p_field, dtype='float64'):
    def _Particles(field, data):
        io = data.hierarchy.io
        if not data.NumberOfParticles > 0:
            return na.array([], dtype=dtype)
        try:
            return io._read_data_set(data, p_field).astype(dtype)
        except io._read_exception:
            pass
        # This is bad.  But it's the best idea I have right now.
        return data._read_data(p_field.replace("_"," ")).astype(dtype)
    return _Particles
for pf in ["type", "mass"] + \
          ["position_%s" % ax for ax in 'xyz']:
    pfunc = particle_func("particle_%s" % (pf))
    add_field("particle_%s" % pf, function=pfunc,
              validators = [ValidateSpatial(0)],
              particle_type=True)

def _convRetainInt(data):
    return 1
add_field("particle_index", function=particle_func("particle_index", "int64"),
          validators = [ValidateSpatial(0)], particle_type=True,
          convert_function=_convRetainInt)

def _get_vel_convert(ax):
    def _convert_p_vel(data):
        return data.convert("%s-velocity" % ax)
    return _convert_p_vel
for ax in 'xyz':
    pf = "particle_velocity_%s" % ax
    pfunc = particle_func(pf)
    cfunc = _get_vel_convert(ax)
    add_field(pf, function=pfunc, convert_function=cfunc,
              validators = [ValidateSpatial(0)],
              particle_type=True)

for pf in ["creation_time", "dynamical_time", "metallicity_fraction"]:
    pfunc = particle_func(pf)
    add_field(pf, function=pfunc,
              validators = [ValidateSpatial(0),
                            ValidateDataField(pf)],
              particle_type=True)
add_field("particle_mass", function=particle_func("particle_mass"),
          validators=[ValidateSpatial(0)], particle_type=True)

add_field("Dark matter density", function=lambda a,b: None,
          validators=[ValidateDataField("Dark matter density"),
                      ValidateSpatial(0)],
          not_in_all = True)

def _ParticleAge(field, data):
    current_time = data.pf["InitialTime"]
    return (current_time - data["creation_time"])
def _convertParticleAge(data):
    return data.convert("years")
add_field("ParticleAge",
          function=_ParticleAge, validators=[ValidateSpatial(0)],
          particle_type=True, convert_function=_convertParticleAge)

def _ParticleMass(field, data):
    particles = data["particle_mass"].astype('float64') * \
                just_one(data["CellVolumeCode"].ravel())
    # Note that we mandate grid-type here, so this is okay
    return particles
def _convertParticleMass(data):
    return data.convert("Density")*(data.convert("cm")**3.0)
def _IOLevelParticleMass(grid):
    dd = dict(particle_mass = na.ones(1), CellVolumeCode=grid["CellVolumeCode"])
    cf = (_ParticleMass(None, dd) * _convertParticleMass(grid))[0]
    return cf
def _convertParticleMassMsun(data):
    return data.convert("Density")*((data.convert("cm")**3.0)/1.989e33)
def _IOLevelParticleMassMsun(grid):
    dd = dict(particle_mass = na.ones(1), CellVolumeCode=grid["CellVolumeCode"])
    cf = (_ParticleMass(None, dd) * _convertParticleMassMsun(grid))[0]
    return cf
add_field("ParticleMass",
          function=_ParticleMass, validators=[ValidateSpatial(0)],
          particle_type=True, convert_function=_convertParticleMass,
          particle_convert_function=_IOLevelParticleMass)
add_field("ParticleMassMsun",
          function=_ParticleMass, validators=[ValidateSpatial(0)],
          particle_type=True, convert_function=_convertParticleMassMsun,
          particle_convert_function=_IOLevelParticleMassMsun)

def _RadialMachNumber(field, data):
    """M{|v|/t_sound}"""
    return na.abs(data["RadialVelocity"]) / data["SoundSpeed"]
add_field("RadialMachNumber", function=_RadialMachNumber)

def _MachNumber(field, data):
    """M{|v|/t_sound}"""
    return data["VelocityMagnitude"] / data["SoundSpeed"]
add_field("MachNumber", function=_MachNumber)

def _CourantTimeStep(field, data):
    t1 = data['dx'] / (
        data["SoundSpeed"] + \
        abs(data["x-velocity"]))
    t2 = data['dy'] / (
        data["SoundSpeed"] + \
        abs(data["y-velocity"]))
    t3 = data['dz'] / (
        data["SoundSpeed"] + \
        abs(data["z-velocity"]))
    return na.minimum(na.minimum(t1,t2),t3)
def _convertCourantTimeStep(data):
    # SoundSpeed and z-velocity are in cm/s, dx is in code
    return data.convert("cm")
add_field("CourantTimeStep", function=_CourantTimeStep,
          convert_function=_convertCourantTimeStep,
          units=r"$\rm{s}$")

def _ParticleVelocityMagnitude(field, data):
    """M{|v|}"""
    bulk_velocity = data.get_field_parameter("bulk_velocity")
    if bulk_velocity == None:
        bulk_velocity = na.zeros(3)
    return ( (data["particle_velocity_x"]-bulk_velocity[0])**2.0 + \
             (data["particle_velocity_y"]-bulk_velocity[1])**2.0 + \
             (data["particle_velocity_z"]-bulk_velocity[2])**2.0 )**(1.0/2.0)
add_field("ParticleVelocityMagnitude", function=_ParticleVelocityMagnitude,
          particle_type=True, 
          take_log=False, units=r"\rm{cm}/\rm{s}")

def _VelocityMagnitude(field, data):
    """M{|v|}"""
    bulk_velocity = data.get_field_parameter("bulk_velocity")
    if bulk_velocity == None:
        bulk_velocity = na.zeros(3)
    return ( (data["x-velocity"]-bulk_velocity[0])**2.0 + \
             (data["y-velocity"]-bulk_velocity[1])**2.0 + \
             (data["z-velocity"]-bulk_velocity[2])**2.0 )**(1.0/2.0)
add_field("VelocityMagnitude", function=_VelocityMagnitude,
          take_log=False, units=r"\rm{cm}/\rm{s}")

def _TangentialOverVelocityMagnitude(field, data):
    return na.abs(data["TangentialVelocity"])/na.abs(data["VelocityMagnitude"])
add_field("TangentialOverVelocityMagnitude",
          function=_TangentialOverVelocityMagnitude,
          take_log=False)

def _TangentialVelocity(field, data):
    return na.sqrt(data["VelocityMagnitude"]**2.0
                 - data["RadialVelocity"]**2.0)
add_field("TangentialVelocity", 
          function=_TangentialVelocity,
          take_log=False, units=r"\rm{cm}/\rm{s}")

def _Pressure(field, data):
    """M{(Gamma-1.0)*rho*E}"""
    return (data.pf["Gamma"] - 1.0) * \
           data["Density"] * data["ThermalEnergy"]
add_field("Pressure", function=_Pressure, units=r"\rm{dyne}/\rm{cm}^{2}")

def _Entropy(field, data):
    return (kboltz/mh) * data["Temperature"] / \
           (data["MeanMolecularWeight"] * data["Density"]**(2./3.))
add_field("Entropy", units=r"\rm{ergs}\/\rm{cm}^{2}",
          function=_Entropy)

def _Height(field, data):
    # We take the dot product of the radius vector with the height-vector
    center = data.get_field_parameter("center")
    r_vec = na.array([data["x"] - center[0],
                      data["y"] - center[1],
                      data["z"] - center[2]])
    h_vec = na.array(data.get_field_parameter("height_vector"))
    h_vec = h_vec / na.sqrt(h_vec[0]**2.0+
                            h_vec[1]**2.0+
                            h_vec[2]**2.0)
    height = r_vec[0,:] * h_vec[0] \
           + r_vec[1,:] * h_vec[1] \
           + r_vec[2,:] * h_vec[2]
    return na.abs(height)
def _convertHeight(data):
    return data.convert("cm")
def _convertHeightAU(data):
    return data.convert("au")
add_field("Height", function=_Height,
          convert_function=_convertHeight,
          validators=[ValidateParameter("height_vector")],
          units=r"cm", display_field=False)
add_field("HeightAU", function=_Height,
          convert_function=_convertHeightAU,
          validators=[ValidateParameter("height_vector")],
          units=r"AU", display_field=False)

def _DiskAngle(field, data):
    # We make both r_vec and h_vec into unit vectors
    center = data.get_field_parameter("center")
    r_vec = na.array([data["x"] - center[0],
                      data["y"] - center[1],
                      data["z"] - center[2]])
    r_vec = r_vec/na.sqrt((r_vec**2.0).sum(axis=0))
    h_vec = na.array(data.get_field_parameter("height_vector"))
    dp = r_vec[0,:] * h_vec[0] \
       + r_vec[1,:] * h_vec[1] \
       + r_vec[2,:] * h_vec[2]
    return na.arccos(dp)
add_field("DiskAngle", function=_DiskAngle,
          take_log=False,
          validators=[ValidateParameter("height_vector"),
                      ValidateParameter("center")],
          display_field=False)

def _DynamicalTime(field, data):
    """
    The formulation for the dynamical time is:
    M{sqrt(3pi/(16*G*rho))} or M{sqrt(3pi/(16G))*rho^-(1/2)}
    Note that we return in our natural units already
    """
    return (3.0*pi/(16*G*data["Density"]))**(1./2.)
add_field("DynamicalTime", function=_DynamicalTime,
           units=r"\rm{s}")

def JeansMassMsun(field,data):
    return (MJ_constant * 
            ((data["Temperature"]/data["MeanMolecularWeight"])**(1.5)) *
            (data["Density"]**(-0.5)))
add_field("JeansMassMsun",function=JeansMassMsun,units=r"\rm{Msun}")

def _CellMass(field, data):
    return data["Density"] * data["CellVolume"]
def _convertCellMassMsun(data):
    return 5.027854e-34 # g^-1
add_field("CellMass", function=_CellMass, units=r"\rm{g}")
add_field("CellMassMsun", units=r"M_{\odot}",
          function=_CellMass,
          convert_function=_convertCellMassMsun)

def _CellMassCode(field, data):
    return data["Density"] * data["CellVolumeCode"]
def _convertCellMassCode(data):
    return 1.0/data.convert("Density")
add_field("CellMassCode", 
          function=_CellMassCode,
          convert_function=_convertCellMassCode)

def _TotalMass(field,data):
    return (data["Density"]+data["Dark_Matter_Density"]) * data["CellVolume"]
add_field("TotalMassMsun", units=r"M_{\odot}",
          function=_TotalMass,
          convert_function=_convertCellMassMsun)

<<<<<<< HEAD
=======
def _StarMass(field,data):
    return data["star_density_pyx"] * data["CellVolume"]
add_field("StarMassMsun", units=r"M_{\odot}",
          function=_StarMass,
          convert_function=_convertCellMassMsun)

>>>>>>> 3a0e2576
def _Matter_Density(field,data):
    return (data['Density'] + data['Dark_Matter_Density'])
add_field("Matter_Density",function=_Matter_Density,units=r"\rm{g}/\rm{cm^3}")

def _CellVolume(field, data):
    if data['dx'].size == 1:
        try:
            return data['dx']*data['dy']*data['dx']*\
                na.ones(data.ActiveDimensions, dtype='float64')
        except AttributeError:
            return data['dx']*data['dy']*data['dx']
    return data["dx"]*data["dy"]*data["dz"]
def _ConvertCellVolumeMpc(data):
    return data.convert("mpc")**3.0
def _ConvertCellVolumeCGS(data):
    return data.convert("cm")**3.0
add_field("CellVolumeCode", units=r"\rm{BoxVolume}^3",
          function=_CellVolume)
add_field("CellVolumeMpc", units=r"\rm{Mpc}^3",
          function=_CellVolume,
          convert_function=_ConvertCellVolumeMpc)
add_field("CellVolume", units=r"\rm{cm}^3",
          function=_CellVolume,
          convert_function=_ConvertCellVolumeCGS)

def _XRayEmissivity(field, data):
    return ((data["Density"].astype('float64')**2.0) \
            *data["Temperature"]**0.5)
def _convertXRayEmissivity(data):
    return 2.168e60
add_field("XRayEmissivity", function=_XRayEmissivity,
          convert_function=_convertXRayEmissivity,
          projection_conversion="1")

def _SZKinetic(field, data):
    vel_axis = data.get_field_parameter('axis')
    if vel_axis > 2:
        raise NeedsParameter(['axis'])
    vel = data["%s-velocity" % ({0:'x',1:'y',2:'z'}[vel_axis])]
    return (vel*data["Density"])
def _convertSZKinetic(data):
    return 0.88*((sigma_thompson/mh)/clight)
add_field("SZKinetic", function=_SZKinetic,
          convert_function=_convertSZKinetic,
          validators=[ValidateParameter('axis')])

def _SZY(field, data):
    return (data["Density"]*data["Temperature"])
def _convertSZY(data):
    conv = (0.88/mh) * (kboltz)/(me * clight*clight) * sigma_thompson
    return conv
add_field("SZY", function=_SZY, convert_function=_convertSZY)

def _AveragedDensity(field, data):
    nx, ny, nz = data["Density"].shape
    new_field = na.zeros((nx-2,ny-2,nz-2), dtype='float64')
    weight_field = na.zeros((nx-2,ny-2,nz-2), dtype='float64')
    i_i, j_i, k_i = na.mgrid[0:3,0:3,0:3]
    for i,j,k in zip(i_i.ravel(),j_i.ravel(),k_i.ravel()):
        sl = [slice(i,nx-(2-i)),slice(j,ny-(2-j)),slice(k,nz-(2-k))]
        new_field += data["Density"][sl] * data["CellMass"][sl]
        weight_field += data["CellMass"][sl]
    # Now some fancy footwork
    new_field2 = na.zeros((nx,ny,nz))
    new_field2[1:-1,1:-1,1:-1] = new_field/weight_field
    return new_field2
add_field("AveragedDensity",
          function=_AveragedDensity,
          validators=[ValidateSpatial(1)])

def _DivV(field, data):
    # We need to set up stencils
    if data.pf["HydroMethod"] == 2:
        sl_left = slice(None,-2,None)
        sl_right = slice(1,-1,None)
        div_fac = 1.0
    else:
        sl_left = slice(None,-2,None)
        sl_right = slice(2,None,None)
        div_fac = 2.0
    ds = div_fac * data['dx'].flat[0]
    f  = data["x-velocity"][sl_right,1:-1,1:-1]/ds
    f -= data["x-velocity"][sl_left ,1:-1,1:-1]/ds
    ds = div_fac * data['dy'].flat[0]
    f += data["y-velocity"][1:-1,sl_right,1:-1]/ds
    f -= data["y-velocity"][1:-1,sl_left ,1:-1]/ds
    ds = div_fac * data['dz'].flat[0]
    f += data["z-velocity"][1:-1,1:-1,sl_right]/ds
    f -= data["z-velocity"][1:-1,1:-1,sl_left ]/ds
    new_field = na.zeros(data["x-velocity"].shape, dtype='float64')
    new_field[1:-1,1:-1,1:-1] = f
    return na.abs(new_field)
def _convertDivV(data):
    return data.convert("cm")**-1.0
add_field("DivV", function=_DivV,
            validators=[ValidateSpatial(1,
            ["x-velocity","y-velocity","z-velocity"])],
          units=r"\rm{s}^{-1}",
          convert_function=_convertDivV)

def _Contours(field, data):
    return na.ones(data["Density"].shape)*-1
add_field("Contours", validators=[ValidateSpatial(0)], take_log=False,
          display_field=False, function=_Contours)
add_field("tempContours", function=_Contours,
          validators=[ValidateSpatial(0), ValidateGridType()],
          take_log=False, display_field=False)

def obtain_velocities(data):
    if data.has_field_parameter("bulk_velocity"):
        bv = data.get_field_parameter("bulk_velocity")
    else: bv = na.zeros(3, dtype='float64')
    xv = data["x-velocity"] - bv[0]
    yv = data["y-velocity"] - bv[1]
    zv = data["z-velocity"] - bv[2]
    return xv, yv, zv

def obtain_rvec(data):
    center = data.get_field_parameter('center')
    coords = na.array([data['x'],data['y'],data['z']], dtype='float64')
    new_shape = tuple([3] + [1]*(len(coords.shape)-1))
    r_vec = coords - na.reshape(center,new_shape)
    return r_vec # axis 0 is the x,y,z

def _SpecificAngularMomentum(field, data):
    """
    Calculate the angular velocity.  Returns a vector for each cell.
    """
    r_vec = obtain_rvec(data)
    xv, yv, zv = obtain_velocities(data)
    v_vec = na.array([xv,yv,zv], dtype='float64')
    return na.cross(r_vec, v_vec, axis=0)
def _convertSpecificAngularMomentum(data):
    return data.convert("cm")
add_field("SpecificAngularMomentum",
          function=_SpecificAngularMomentum,
          convert_function=_convertSpecificAngularMomentum, vector_field=True,
          units=r"\rm{cm}^2/\rm{s}", validators=[ValidateParameter('center')])
def _convertSpecificAngularMomentumKMSMPC(data):
    return data.convert("mpc")/1e5

def _SpecificAngularMomentumX(field, data):
    xv, yv, zv = obtain_velocities(data)
    rv = obtain_rvec(data)
    return yv*rv[2,:] - zv*rv[1,:]
def _SpecificAngularMomentumY(field, data):
    xv, yv, zv = obtain_velocities(data)
    rv = obtain_rvec(data)
    return -(xv*rv[2,:] - zv*rv[0,:])
def _SpecificAngularMomentumZ(field, data):
    xv, yv, zv = obtain_velocities(data)
    rv = obtain_rvec(data)
    return xv*rv[1,:] - yv*rv[0,:]
for ax in 'XYZ':
    n = "SpecificAngularMomentum%s" % ax
    add_field(n, function=eval("_%s" % n),
              convert_function=_convertSpecificAngularMomentum,
              units=r"\rm{cm}^2/\rm{s}", validators=[ValidateParameter("center")])

add_field("SpecificAngularMomentumKMSMPC",
          function=_SpecificAngularMomentum,
          convert_function=_convertSpecificAngularMomentumKMSMPC, vector_field=True,
          units=r"\rm{km}\rm{Mpc}/\rm{s}", validators=[ValidateParameter('center')])
def _AngularMomentum(field, data):
    return data["CellMass"] * data["SpecificAngularMomentum"]
add_field("AngularMomentum", function=_AngularMomentum,
         units=r"\rm{g}\/\rm{cm}^2/\rm{s}", vector_field=True,
         validators=[ValidateParameter('center')])
def _AngularMomentumMSUNKMSMPC(field, data):
    return data["CellMassMsun"] * data["SpecificAngularMomentumKMSMPC"]
add_field("AngularMomentumMSUNKMSMPC", function=_AngularMomentum,
          units=r"M_{\odot}\rm{km}\rm{Mpc}/\rm{s}", vector_field=True,
         validators=[ValidateParameter('center')])

def _AngularMomentumX(field, data):
    return data["CellMass"] * data["SpecificAngularMomentumX"]
add_field("AngularMomentumX", function=_AngularMomentumX,
         units=r"\rm{g}\/\rm{cm}^2/\rm{s}", vector_field=True,
         validators=[ValidateParameter('center')])
def _AngularMomentumY(field, data):
    return data["CellMass"] * data["SpecificAngularMomentumY"]
add_field("AngularMomentumY", function=_AngularMomentumY,
         units=r"\rm{g}\/\rm{cm}^2/\rm{s}", vector_field=True,
         validators=[ValidateParameter('center')])
def _AngularMomentumZ(field, data):
    return data["CellMass"] * data["SpecificAngularMomentumZ"]
add_field("AngularMomentumZ", function=_AngularMomentumZ,
         units=r"\rm{g}\/\rm{cm}^2/\rm{s}", vector_field=True,
         validators=[ValidateParameter('center')])

def _ParticleSpecificAngularMomentum(field, data):
    """
    Calculate the angular of a particle velocity.  Returns a vector for each
    particle.
    """
    if data.has_field_parameter("bulk_velocity"):
        bv = data.get_field_parameter("bulk_velocity")
    else: bv = na.zeros(3, dtype='float64')
    xv = data["particle_velocity_x"] - bv[0]
    yv = data["particle_velocity_y"] - bv[1]
    zv = data["particle_velocity_z"] - bv[2]
    center = data.get_field_parameter('center')
    coords = na.array([data['particle_position_x'],
                       data['particle_position_y'],
                       data['particle_position_z']], dtype='float64')
    new_shape = tuple([3] + [1]*(len(coords.shape)-1))
    r_vec = coords - na.reshape(center,new_shape)
    v_vec = na.array([xv,yv,zv], dtype='float64')
    return na.cross(r_vec, v_vec, axis=0)
add_field("ParticleSpecificAngularMomentum",
          function=_ParticleSpecificAngularMomentum, particle_type=True,
          convert_function=_convertSpecificAngularMomentum, vector_field=True,
          units=r"\rm{cm}^2/\rm{s}", validators=[ValidateParameter('center')])
def _convertSpecificAngularMomentumKMSMPC(data):
    return data.convert("mpc")/1e5
add_field("ParticleSpecificAngularMomentumKMSMPC",
          function=_ParticleSpecificAngularMomentum, particle_type=True,
          convert_function=_convertSpecificAngularMomentumKMSMPC, vector_field=True,
          units=r"\rm{km}\rm{Mpc}/\rm{s}", validators=[ValidateParameter('center')])
def _ParticleAngularMomentum(field, data):
    return data["ParticleMass"] * data["ParticleSpecificAngularMomentum"]
add_field("ParticleAngularMomentum",
          function=_ParticleAngularMomentum, units=r"\rm{g}\/\rm{cm}^2/\rm{s}",
          particle_type=True, validators=[ValidateParameter('center')])
def _ParticleAngularMomentumMSUNKMSMPC(field, data):
    return data["ParticleMass"] * data["ParticleSpecificAngularMomentumKMSMPC"]
add_field("ParticleAngularMomentumMSUNKMSMPC",
          function=_ParticleAngularMomentumMSUNKMSMPC,
          units=r"M_{\odot}\rm{km}\rm{Mpc}/\rm{s}",
          particle_type=True, validators=[ValidateParameter('center')])

def _ParticleRadius(field, data):
    center = data.get_field_parameter("center")
    DW = data.pf["DomainRightEdge"] - data.pf["DomainLeftEdge"]
    radius = na.zeros(data["particle_position_x"].shape, dtype='float64')
    for i, ax in enumerate('xyz'):
        r = na.abs(data["particle_position_%s" % ax] - center[i])
        radius += na.minimum(r, na.abs(DW[i]-r))**2.0
    na.sqrt(radius, radius)
    return radius
def _Radius(field, data):
    center = data.get_field_parameter("center")
    DW = data.pf["DomainRightEdge"] - data.pf["DomainLeftEdge"]
    radius = na.zeros(data["x"].shape, dtype='float64')
    for i, ax in enumerate('xyz'):
        r = na.abs(data[ax] - center[i])
        radius += na.minimum(r, na.abs(DW[i]-r))**2.0
    na.sqrt(radius, radius)
    return radius
def _ConvertRadiusCGS(data):
    return data.convert("cm")
add_field("ParticleRadius", function=_ParticleRadius,
          validators=[ValidateParameter("center")],
          convert_function = _ConvertRadiusCGS, units=r"\rm{cm}",
          particle_type = True)
add_field("Radius", function=_Radius,
          validators=[ValidateParameter("center")],
          convert_function = _ConvertRadiusCGS, units=r"\rm{cm}")

def _ConvertRadiusMpc(data):
    return data.convert("mpc")
add_field("RadiusMpc", function=_Radius,
          validators=[ValidateParameter("center")],
          convert_function = _ConvertRadiusMpc, units=r"\rm{Mpc}")
add_field("ParticleRadiusMpc", function=_ParticleRadius,
          validators=[ValidateParameter("center")],
          convert_function = _ConvertRadiusMpc, units=r"\rm{Mpc}",
          particle_type=True)

def _ConvertRadiuskpc(data):
    return data.convert("kpc")
add_field("ParticleRadiuskpc", function=_ParticleRadius,
          validators=[ValidateParameter("center")],
          convert_function = _ConvertRadiuskpc, units=r"\rm{kpc}",
          particle_type=True)
add_field("Radiuskpc", function=_Radius,
          validators=[ValidateParameter("center")],
          convert_function = _ConvertRadiuskpc, units=r"\rm{kpc}")

def _ConvertRadiuskpch(data):
    return data.convert("kpch")
add_field("ParticleRadiuskpch", function=_ParticleRadius,
          validators=[ValidateParameter("center")],
          convert_function = _ConvertRadiuskpc, units=r"\rm{kpc}/\rm{h}",
          particle_type=True)
add_field("Radiuskpch", function=_Radius,
          validators=[ValidateParameter("center")],
          convert_function = _ConvertRadiuskpc, units=r"\rm{kpc}/\rm{h}")

def _ConvertRadiuspc(data):
    return data.convert("pc")
add_field("ParticleRadiuspc", function=_ParticleRadius,
          validators=[ValidateParameter("center")],
          convert_function = _ConvertRadiuspc, units=r"\rm{pc}",
          particle_type=True)
add_field("Radiuspc", function=_Radius,
          validators=[ValidateParameter("center")],
          convert_function = _ConvertRadiuspc, units=r"\rm{pc}")

def _ConvertRadiusAU(data):
    return data.convert("au")
add_field("ParticleRadiusAU", function=_ParticleRadius,
          validators=[ValidateParameter("center")],
          convert_function = _ConvertRadiusAU, units=r"\rm{AU}",
          particle_type=True)
add_field("RadiusAU", function=_Radius,
          validators=[ValidateParameter("center")],
          convert_function = _ConvertRadiusAU, units=r"\rm{AU}")

add_field("ParticleRadiusCode", function=_ParticleRadius,
          validators=[ValidateParameter("center")],
          particle_type=True)
add_field("RadiusCode", function=_Radius,
          validators=[ValidateParameter("center")])

def _RadialVelocity(field, data):
    center = data.get_field_parameter("center")
    bulk_velocity = data.get_field_parameter("bulk_velocity")
    if bulk_velocity == None:
        bulk_velocity = na.zeros(3)
    new_field = ( (data['x']-center[0])*(data["x-velocity"]-bulk_velocity[0])
                + (data['y']-center[1])*(data["y-velocity"]-bulk_velocity[1])
                + (data['z']-center[2])*(data["z-velocity"]-bulk_velocity[2])
                )/data["RadiusCode"]
    if na.any(na.isnan(new_field)): # to fix center = point
        new_field[na.isnan(new_field)] = 0.0
    return new_field
def _RadialVelocityABS(field, data):
    return na.abs(_RadialVelocity(field, data))
def _ConvertRadialVelocityKMS(data):
    return 1e-5
add_field("RadialVelocity", function=_RadialVelocity,
          units=r"\rm{cm}/\rm{s}",
          validators=[ValidateParameter("center")])
add_field("RadialVelocityABS", function=_RadialVelocityABS,
          units=r"\rm{cm}/\rm{s}",
          validators=[ValidateParameter("center")])
add_field("RadialVelocityKMS", function=_RadialVelocity,
          convert_function=_ConvertRadialVelocityKMS, units=r"\rm{km}/\rm{s}",
          validators=[ValidateParameter("center")])

def _CuttingPlaneVelocityX(field, data):
    x_vec, y_vec, z_vec = [data.get_field_parameter("cp_%s_vec" % (ax))
                           for ax in 'xyz']
    bulk_velocity = data.get_field_parameter("bulk_velocity")
    if bulk_velocity == None:
        bulk_velocity = na.zeros(3)
    v_vec = na.array([data["%s-velocity" % ax] for ax in 'xyz']) \
                - bulk_velocity[...,na.newaxis]
    return na.dot(x_vec, v_vec)
add_field("CuttingPlaneVelocityX", 
          function=_CuttingPlaneVelocityX,
          validators=[ValidateParameter("cp_%s_vec" % ax)
                      for ax in 'xyz'], units=r"\rm{km}/\rm{s}")
def _CuttingPlaneVelocityY(field, data):
    x_vec, y_vec, z_vec = [data.get_field_parameter("cp_%s_vec" % (ax))
                           for ax in 'xyz']
    bulk_velocity = data.get_field_parameter("bulk_velocity")
    if bulk_velocity == None:
        bulk_velocity = na.zeros(3)
    v_vec = na.array([data["%s-velocity" % ax] for ax in 'xyz']) \
                - bulk_velocity[...,na.newaxis]
    return na.dot(y_vec, v_vec)
add_field("CuttingPlaneVelocityY", 
          function=_CuttingPlaneVelocityY,
          validators=[ValidateParameter("cp_%s_vec" % ax)
                      for ax in 'xyz'], units=r"\rm{km}/\rm{s}")

def _MeanMolecularWeight(field,data):
    return (data["Density"] / (mh *data["NumberDensity"]))
add_field("MeanMolecularWeight",function=_MeanMolecularWeight,units=r"")

def _JeansMassMsun(field,data):
    MJ_constant = (((5*kboltz)/(G*mh))**(1.5)) * \
    (3/(4*3.1415926535897931))**(0.5) / 1.989e33

    return (MJ_constant *
            ((data["Temperature"]/data["MeanMolecularWeight"])**(1.5)) *
            (data["Density"]**(-0.5)))
add_field("JeansMassMsun",function=_JeansMassMsun,
          units=r"\rm{M_{\odot}}")<|MERGE_RESOLUTION|>--- conflicted
+++ resolved
@@ -376,15 +376,12 @@
           function=_TotalMass,
           convert_function=_convertCellMassMsun)
 
-<<<<<<< HEAD
-=======
 def _StarMass(field,data):
     return data["star_density_pyx"] * data["CellVolume"]
 add_field("StarMassMsun", units=r"M_{\odot}",
           function=_StarMass,
           convert_function=_convertCellMassMsun)
 
->>>>>>> 3a0e2576
 def _Matter_Density(field,data):
     return (data['Density'] + data['Dark_Matter_Density'])
 add_field("Matter_Density",function=_Matter_Density,units=r"\rm{g}/\rm{cm^3}")
