"""
AMR hierarchy container class

Author: Matthew Turk <matthewturk@gmail.com>
Affiliation: KIPAC/SLAC/Stanford
Homepage: http://yt.enzotools.org/
License:
  Copyright (C) 2007-2008 Matthew Turk.  All Rights Reserved.

  This file is part of yt.

  yt is free software; you can redistribute it and/or modify
  it under the terms of the GNU General Public License as published by
  the Free Software Foundation; either version 3 of the License, or
  (at your option) any later version.

  This program is distributed in the hope that it will be useful,
  but WITHOUT ANY WARRANTY; without even the implied warranty of
  MERCHANTABILITY or FITNESS FOR A PARTICULAR PURPOSE.  See the
  GNU General Public License for more details.

  You should have received a copy of the GNU General Public License
  along with this program.  If not, see <http://www.gnu.org/licenses/>.
"""

from yt.lagos import *
from yt.funcs import *
import string, re, gc, time
import cPickle
#import yt.enki

_data_style_funcs = \
   { 4: (readDataHDF4, readAllDataHDF4, getFieldsHDF4, readDataSliceHDF4, getExceptionHDF4),
     5: (readDataHDF5, readAllDataHDF5, getFieldsHDF5, readDataSliceHDF5, getExceptionHDF5),
     6: (readDataPacked, readAllDataPacked, getFieldsPacked, readDataSlicePacked, getExceptionHDF5),
     8: (readDataInMemory, readAllDataInMemory, getFieldsInMemory, readDataSliceInMemory, getExceptionInMemory),
     'enzo_packed_2d': (readDataPacked, readAllDataPacked, getFieldsPacked, readDataSlicePacked2D, getExceptionHDF5),
     'enzo_packed_1d': (readDataPacked, readAllDataPacked, getFieldsPacked, readDataSlicePacked1D, getExceptionHDF5),
   }

class AMRHierarchy:
    def __init__(self, pf):
        self.parameter_file = weakref.proxy(pf)
        self._data_file = None
        self._setup_classes()
        self._initialize_grids()

        # For use with derived quantities depending on centers
        # Although really, I think perhaps we should take a closer look
        # at how "center" is used.
        self.center = None

        self._initialize_level_stats()

        mylog.debug("Initializing data file")
        self._initialize_data_file()
        mylog.debug("Populating hierarchy")
        self._populate_hierarchy()
        mylog.debug("Done populating hierarchy")

    def _initialize_grids(self):
        mylog.debug("Allocating memory for %s grids", self.num_grids)
        self.gridDimensions = na.zeros((self.num_grids,3), 'int32')
        self.gridStartIndices = na.zeros((self.num_grids,3), 'int32')
        self.gridEndIndices = na.zeros((self.num_grids,3), 'int32')
        self.gridLeftEdge = na.zeros((self.num_grids,3), self.float_type)
        self.gridRightEdge = na.zeros((self.num_grids,3), self.float_type)
        self.gridLevels = na.zeros((self.num_grids,1), 'int32')
        self.gridDxs = na.zeros((self.num_grids,1), self.float_type)
        self.gridDys = na.zeros((self.num_grids,1), self.float_type)
        self.gridDzs = na.zeros((self.num_grids,1), self.float_type)
        self.gridTimes = na.zeros((self.num_grids,1), 'float64')
        self.gridNumberOfParticles = na.zeros((self.num_grids,1))
        mylog.debug("Done allocating")
        mylog.debug("Creating grid objects")
        self.grids = na.array([self.grid(i+1) for i in xrange(self.num_grids)])
        self.gridReverseTree = [-1] * self.num_grids
        self.gridTree = [ [] for i in range(self.num_grids)]
        mylog.debug("Done creating grid objects")

    def _initialize_level_stats(self):
        # Now some statistics:
        #   0 = number of grids
        #   1 = number of cells
        #   2 = blank
        desc = {'names': ['numgrids','numcells','level'],
                'formats':['Int32']*3}
        self.level_stats = blankRecordArray(desc, MAXLEVEL)
        self.level_stats['level'] = [i for i in range(MAXLEVEL)]
        self.level_stats['numgrids'] = [0 for i in range(MAXLEVEL)]
        self.level_stats['numcells'] = [0 for i in range(MAXLEVEL)]

    def __setup_filemap(self, grid):
        if not self.data_style == 6:
            return
        self.cpu_map[grid.filename].append(grid)

    def _initialize_data_file(self):
        if not ytcfg.getboolean('lagos','serialize'): return
        fn = os.path.join(self.directory,"%s.yt" % self["CurrentTimeIdentifier"])
        if ytcfg.getboolean('lagos','onlydeserialize'):
            mode = 'r'
        else:
            mode = 'a'
        try:
            self._data_file = tables.openFile(fn, mode)
            my_name = self.get_data("/","MyName")
            if my_name is None:
                self.save_data(str(self.parameter_file), "/", "MyName")
            else:
                if str(my_name.read())!=str(self.parameter_file):
                    self._data_file.close()
                    self._data_file = None
        except:
            self._data_file = None
            pass

    def _setup_grid_corners(self):
        self.gridCorners = na.array([ # Unroll!
            [self.gridLeftEdge[:,0], self.gridLeftEdge[:,1], self.gridLeftEdge[:,2]],
            [self.gridRightEdge[:,0], self.gridLeftEdge[:,1], self.gridLeftEdge[:,2]],
            [self.gridRightEdge[:,0], self.gridRightEdge[:,1], self.gridLeftEdge[:,2]],
            [self.gridRightEdge[:,0], self.gridRightEdge[:,1], self.gridRightEdge[:,2]],
            [self.gridLeftEdge[:,0], self.gridRightEdge[:,1], self.gridRightEdge[:,2]],
            [self.gridLeftEdge[:,0], self.gridLeftEdge[:,1], self.gridRightEdge[:,2]],
            [self.gridRightEdge[:,0], self.gridLeftEdge[:,1], self.gridRightEdge[:,2]],
            [self.gridLeftEdge[:,0], self.gridRightEdge[:,1], self.gridLeftEdge[:,2]],
            ], dtype='float64')

    def save_data(self, array, node, name, set_attr=None, force=False):
        """
        Arbitrary numpy data will be saved to the region in the datafile
        described by *node* and *name*.  If data file does not exist, it throws
        no error and simply does not save.
        """
        if self._data_file is None: return
        if force:
            try:
                node_loc = self._data_file.getNode(node)
                if name in node_loc:
                    self._data_file.removeNode(node, name, recursive=True)
            except tables.exceptions.NoSuchNodeError:
                pass
        arr = self._data_file.createArray(node, name, array, createparents=True)
        if set_attr is not None:
            for i, j in set_attr.items(): arr.setAttr(i,j)
        self._data_file.flush()

    def get_data(self, node, name):
        """
        Return the dataset with a given *name* located at *node* in the
        datafile.
        """
        if self._data_file == None:
            return None
        try:
            return self._data_file.getNode(node, name)
        except tables.exceptions.NoSuchNodeError:
            return None

    def _close_data_file(self):
        if self._data_file:
            self._data_file.close()
            del self._data_file
            self._data_file = None

    def _setup_classes(self, dd):
        self.proj = classobj("AMRProj",(AMRProjBase,), dd)
        self.slice = classobj("AMRSlice",(AMRSliceBase,), dd)
        self.region = classobj("AMRRegion",(AMRRegionBase,), dd)
        self.periodic_region = classobj("AMRPeriodicRegion",(AMRPeriodicRegionBase,), dd)
        self.covering_grid = classobj("AMRCoveringGrid",(AMRCoveringGrid,), dd)
        self.smoothed_covering_grid = classobj("AMRSmoothedCoveringGrid",(AMRSmoothedCoveringGrid,), dd)
        self.sphere = classobj("AMRSphere",(AMRSphereBase,), dd)
        self.cutting = classobj("AMRCuttingPlane",(AMRCuttingPlaneBase,), dd)
        self.ray = classobj("AMRRay",(AMRRayBase,), dd)
        self.ortho_ray = classobj("AMROrthoRay",(AMROrthoRayBase,), dd)
        self.disk = classobj("AMRCylinder",(AMRCylinderBase,), dd)
        self.grid_collection = classobj("AMRGridCollection",(AMRGridCollection,), dd)

    def _deserialize_hierarchy(self, harray):
        mylog.debug("Cached entry found.")
        self.gridDimensions[:] = harray[:,0:3]
        self.gridStartIndices[:] = harray[:,3:6]
        self.gridEndIndices[:] = harray[:,6:9]
        self.gridLeftEdge[:] = harray[:,9:12]
        self.gridRightEdge[:] = harray[:,12:15]
        self.gridLevels[:] = harray[:,15:16]
        self.gridTimes[:] = harray[:,16:17]
        self.gridNumberOfParticles[:] = harray[:,17:18]

    def _get_data_reader_dict(self):
        dd = { 'readDataFast' : _data_style_funcs[self.data_style][0],
               'readAllData' : _data_style_funcs[self.data_style][1],
               'getFields' : _data_style_funcs[self.data_style][2],
               'readDataSlice' : _data_style_funcs[self.data_style][3],
               '_read_data' : _data_style_funcs[self.data_style][0],
               '_read_all_data' : _data_style_funcs[self.data_style][1],
               '_read_field_names' : _data_style_funcs[self.data_style][2],
               '_read_data_slice' : _data_style_funcs[self.data_style][3],
               '_read_exception' : _data_style_funcs[self.data_style][4](),
               'pf' : self.parameter_file, # Already weak
               'hierarchy': weakref.proxy(self) }
        return dd

    def get_smallest_dx(self):
        """
        Returns (in code units) the smallest cell size in the simulation.
        """
        return self.gridDxs.min()

    def find_ray_grids(self, coord, axis):
        """
        Returns the (objects, indices) of grids that an (x,y) ray intersects
        along *axis*
        """
        # Let's figure out which grids are on the slice
        mask=na.ones(self.num_grids)
        # So if gRE > coord, we get a mask, if not, we get a zero
        #    if gLE > coord, we get a zero, if not, mask
        # Thus, if the coordinate is between the two edges, we win!
        na.choose(na.greater(self.gridRightEdge[:,x_dict[axis]],coord[0]),(0,mask),mask)
        na.choose(na.greater(self.gridLeftEdge[:,x_dict[axis]],coord[0]),(mask,0),mask)
        na.choose(na.greater(self.gridRightEdge[:,y_dict[axis]],coord[1]),(0,mask),mask)
        na.choose(na.greater(self.gridLeftEdge[:,y_dict[axis]],coord[1]),(mask,0),mask)
        ind = na.where(mask == 1)
        return self.grids[ind], ind

    @time_execution
    def find_max(self, field, finestLevels = True):
        """
        Returns (value, center) of location of maximum for a given field.
        """
        mg, mc, mv, pos = self.find_max_cell_location(field, finestLevels)
        return mv, pos
    findMax = find_max

    def find_max_cell_location(self, field, finestLevels = True):
        if finestLevels:
            gI = na.where(self.gridLevels >= self.maxLevel - NUMTOCHECK)
        else:
            gI = na.where(self.gridLevels >= 0) # Slow but pedantic
        maxVal = -1e100
        for grid in self.grids[gI[0]]:
            mylog.debug("Checking %s (level %s)", grid.id, grid.Level)
            val, coord = grid.find_max(field)
            if val > maxVal:
                maxCoord = coord
                maxVal = val
                maxGrid = grid
        mc = na.array(maxCoord)
        pos=maxGrid.get_position(mc)
        mylog.info("Max Value is %0.5e at %0.16f %0.16f %0.16f in grid %s at level %s %s", \
              maxVal, pos[0], pos[1], pos[2], maxGrid, maxGrid.Level, mc)
        self.center = pos
        self.parameters["Max%sValue" % (field)] = maxVal
        self.parameters["Max%sPos" % (field)] = "%s" % (pos)
        return maxGrid, maxCoord, maxVal, pos

    @time_execution
    def find_min(self, field):
        """
        Returns (value, center) of location of minimum for a given field
        """
        gI = na.where(self.gridLevels >= 0) # Slow but pedantic
        minVal = 1e100
        for grid in self.grids[gI[0]]:
            mylog.debug("Checking %s (level %s)", grid.id, grid.Level)
            val, coord = grid.find_min(field)
            if val < minVal:
                minCoord = coord
                minVal = val
                minGrid = grid
        mc = na.array(minCoord)
        pos=minGrid.get_position(mc)
        mylog.info("Min Value is %0.5e at %0.16f %0.16f %0.16f in grid %s at level %s", \
              minVal, pos[0], pos[1], pos[2], minGrid, minGrid.Level)
        self.center = pos
        # This probably won't work for anyone else
        self.binkVelocity = (minGrid["x-velocity"][minCoord], \
                             minGrid["y-velocity"][minCoord], \
                             minGrid["z-velocity"][minCoord])
        self.parameters["Min%sValue" % (field)] = minVal
        self.parameters["Min%sPos" % (field)] = "%s" % (pos)
        return minVal, pos

    def _get_parameters(self):
        return self.parameter_file.parameters
    parameters=property(_get_parameters)

    def __getitem__(self, item):
        return self.parameter_file[item]
    def select_grids(self, level):
        """
        Returns an array of grids at *level*.
        """
        return self.grids[self._select_level(level)]

    def print_stats(self):
        """
        Prints out (stdout) relevant information about the simulation
        """
        for i in xrange(MAXLEVEL):
            if (self.level_stats['numgrids'][i]) == 0:
                break
            print "% 3i\t% 6i\t% 11i" % \
                  (i, self.level_stats['numgrids'][i], self.level_stats['numcells'][i])
            dx = self.gridDxs[self.levelIndices[i][0]]
        print "-" * 28
        print "   \t% 6i\t% 11i" % (self.level_stats['numgrids'].sum(), self.level_stats['numcells'].sum())
        print "\n"
        try:
            print "z = %0.8f" % (self["CosmologyCurrentRedshift"])
        except:
            pass
        t_s = self["InitialTime"] * self["Time"]
        print "t = %0.8e = %0.8e s = %0.8e years" % \
            (self["InitialTime"], \
             t_s, t_s / (365*24*3600.0) )
        print "\nSmallest Cell:"
        u=[]
        for item in self.parameter_file.units.items():
            u.append((item[1],item[0]))
        u.sort()
        for unit in u:
            print "\tWidth: %0.3e %s" % (dx*unit[0], unit[1])

    def find_point(self, coord):
        """
        Returns the (objects, indices) of grids containing an (x,y,z) point
        """
        mask=na.ones(self.num_grids)
        for i in xrange(len(coord)):
            na.choose(na.greater(self.gridLeftEdge[:,i],coord[i]), (mask,0), mask)
            na.choose(na.greater(self.gridRightEdge[:,i],coord[i]), (0,mask), mask)
        ind = na.where(mask == 1)
        return self.grids[ind], ind

    def find_slice_grids(self, coord, axis):
        """
        Returns the (objects, indices) of grids that a slice intersects along
        *axis*
        """
        # Let's figure out which grids are on the slice
        mask=na.ones(self.num_grids)
        # So if gRE > coord, we get a mask, if not, we get a zero
        #    if gLE > coord, we get a zero, if not, mask
        # Thus, if the coordinate is between the edges, we win!
        #ind = na.where( na.logical_and(self.gridRightEdge[:,axis] > coord, \
                                       #self.gridLeftEdge[:,axis] < coord))
        na.choose(na.greater(self.gridRightEdge[:,axis],coord),(0,mask),mask)
        na.choose(na.greater(self.gridLeftEdge[:,axis],coord),(mask,0),mask)
        ind = na.where(mask == 1)
        return self.grids[ind], ind

    def find_sphere_grids(self, center, radius):
        """
        Returns objects, indices of grids within a sphere
        """
        centers = (self.gridRightEdge + self.gridLeftEdge)/2.0
        long_axis = na.maximum.reduce(self.gridRightEdge - self.gridLeftEdge, 1)
        t = centers - center
        dist = na.sqrt(t[:,0]**2+t[:,1]**2+t[:,2]**2)
        gridI = na.where(na.logical_and((self.gridDxs<=radius)[:,0],(dist < (radius + long_axis))) == 1)
        return self.grids[gridI], gridI

    def get_box_grids(self, left_edge, right_edge):
        """
        Gets back all the grids between a left edge and right edge
        """
        grid_i = na.where((na.all(self.gridRightEdge > left_edge, axis=1)
                         & na.all(self.gridLeftEdge < right_edge, axis=1)) == True)
        return self.grids[grid_i], grid_i

    def get_periodic_box_grids(self, left_edge, right_edge):
        left_edge = na.array(left_edge)
        right_edge = na.array(right_edge)
        mask = na.zeros(self.grids.shape, dtype='bool')
        dl = self.parameters["DomainLeftEdge"]
        dr = self.parameters["DomainRightEdge"]
        db = right_edge - left_edge
        for off_x in [-1, 0, 1]:
            nle = left_edge.copy()
            nre = left_edge.copy()
            nle[0] = dl[0] + (dr[0]-dl[0])*off_x + left_edge[0]
            for off_y in [-1, 0, 1]:
                nle[1] = dl[1] + (dr[1]-dl[1])*off_y + left_edge[1]
                for off_z in [-1, 0, 1]:
                    nle[2] = dl[2] + (dr[2]-dl[2])*off_z + left_edge[2]
                    nre = nle + db
                    g, gi = self.get_box_grids(nle, nre)
                    mask[gi] = True
        return self.grids[mask], na.where(mask)

    @time_execution
    def export_particles_pb(self, filename, filter = 1, indexboundary = 0, fields = None, scale=1.0):
        """
        Exports all the star particles, or a subset, to pb-format *filename*
        for viewing in partiview.  Filters based on particle_type=*filter*,
        particle_index>=*indexboundary*, and exports *fields*, if supplied.
        Otherwise, index, position(x,y,z).  Optionally *scale* by a given
        factor before outputting.
        """
        import struct
        pbf_magic = 0xffffff98
        header_fmt = 'Iii'
        fmt = 'ifff'
        f = open(filename,"w")
        if fields:
            fmt += len(fields)*'f'
            padded_fields = string.join(fields,"\0") + "\0"
            header_fmt += "%ss" % len(padded_fields)
            args = [pbf_magic, struct.calcsize(header_fmt), len(fields), padded_fields]
            fields = ["particle_index","particle_position_x","particle_position_y","particle_position_z"] \
                   + fields
            format = 'Int32,Float32,Float32,Float32' + ',Float32'*(len(fields)-4)
        else:
            args = [pbf_magic, struct.calcsize(header_fmt), 0]
            fields = ["particle_index","particle_position_x","particle_position_y","particle_position_z"]
            format = 'Int32,Float32,Float32,Float32'
        f.write(struct.pack(header_fmt, *args))
        tot = 0
        sc = na.array([1.0] + [scale] * 3 + [1.0]*(len(fields)-4))
        gI = na.where(self.gridNumberOfParticles.ravel() > 0)
        for g in self.grids[gI]:
            pI = na.where(na.logical_and((g["particle_type"] == filter),(g["particle_index"] >= indexboundary)) == 1)
            tot += pI[0].shape[0]
            toRec = []
            for field, scale in zip(fields, sc):
                toRec.append(scale*g[field][pI])
            particle_info = rec.array(toRec,formats=format)
            particle_info.tofile(f)
        f.close()
        mylog.info("Wrote %s particles to %s", tot, filename)

    @time_execution
    def export_boxes_pv(self, filename):
        """
        Exports the grid structure in partiview text format.
        """
        f=open(filename,"w")
        for l in xrange(self.maxLevel):
            f.write("add object g%s = l%s\n" % (l,l))
            ind = self._select_level(l)
            for i in ind:
                f.write("add box -n %s -l %s %s,%s %s,%s %s,%s\n" % \
                    (i+1, self.gridLevels.ravel()[i],
                     self.gridLeftEdge[i,0], self.gridRightEdge[i,0],
                     self.gridLeftEdge[i,1], self.gridRightEdge[i,1],
                     self.gridLeftEdge[i,2], self.gridRightEdge[i,2]))

    def _select_level(self, level):
        # We return a numarray of the indices of all the grids on a given level
        indices = na.where(self.gridLevels[:,0] == level)[0]
        return indices

    def __initialize_octree_list(self, fields):
        import DepthFirstOctree as dfo
        o_length = r_length = 0
        grids = []
        levels_finest, levels_all = defaultdict(lambda: 0), defaultdict(lambda: 0)
        for g in self.grids:
            ff = na.array([g[f] for f in fields])
            grids.append(dfo.OctreeGrid(
                            g.child_index_mask.astype('int32'),
                            ff.astype("float64"),
                            g.LeftEdge.astype('float64'),
                            g.ActiveDimensions.astype('int32'),
                            na.ones(1,dtype='float64') * g.dx, g.Level))
            levels_all[g.Level] += g.ActiveDimensions.prod()
            levels_finest[g.Level] += g.child_mask.ravel().sum()
            g.clear_data()
        ogl = dfo.OctreeGridList(grids)
        return ogl, levels_finest, levels_all

    def _generate_flat_octree(self, fields):
        """
        Generates two arrays, one of the actual values in a depth-first flat
        octree array, and the other of the values describing the refinement.
        This allows for export to a code that understands this.  *field* is the
        field used in the data array.
        """
        import DepthFirstOctree as dfo
        fields = ensure_list(fields)
        ogl, levels_finest, levels_all = self.__initialize_octree_list(fields)
        o_length = na.sum(levels_finest.values())
        r_length = na.sum(levels_all.values())
        output = na.zeros((o_length,len(fields)), dtype='float64')
        refined = na.zeros(r_length, dtype='int32')
        position = dfo.position()
        dfo.RecurseOctreeDepthFirst(0, 0, 0,
                ogl[0].dimensions[0],
                ogl[0].dimensions[1],
                ogl[0].dimensions[2],
                position, 1,
                output, refined, ogl)
        return output, refined

    def _generate_levels_octree(self, fields):
        import DepthFirstOctree as dfo
        fields = ensure_list(fields) + ["Ones", "Ones"]
        ogl, levels_finest, levels_all = self.__initialize_octree_list(fields)
        o_length = na.sum(levels_finest.values())
        r_length = na.sum(levels_all.values())
        output = na.zeros((r_length,len(fields)), dtype='float64')
        genealogy = na.zeros((r_length, 3), dtype='int32') - 1 # init to -1
        corners = na.zeros((r_length, 3), dtype='float64')
        position = na.add.accumulate(
                    na.array([0] + [levels_all[v] for v in
                        sorted(levels_all)[:-1]], dtype='int32'))
        pp = position.copy()
        dfo.RecurseOctreeByLevels(0, 0, 0,
                ogl[0].dimensions[0],
                ogl[0].dimensions[1],
                ogl[0].dimensions[2],
                position.astype('int32'), 1,
                output, genealogy, corners, ogl)
        return output, genealogy, levels_all, levels_finest, pp, corners

class EnzoHierarchy(AMRHierarchy):
    eiTopGrid = None
    _strip_path = False
    @time_execution
    def __init__(self, pf, data_style=None):
        """
        This is the grid structure as Enzo sees it, with some added bonuses.
        It's primarily used as a class factory, to generate data objects and
        access grids.

        It should never be created directly -- you should always access it via
        calls to an affiliated :class:`~yt.lagos.EnzoStaticOutput`.

        On instantiation, it processes the hierarchy and generates the grids.
        """
        # Expect filename to be the name of the parameter file, not the
        # hierarchy
        self.data_style = data_style
        self.hierarchy_filename = os.path.abspath(pf.parameter_filename) \
                               + ".hierarchy"
        if os.path.getsize(self.hierarchy_filename) == 0:
            raise IOError(-1,"File empty", self.hierarchy_filename)
        self.boundary_filename = os.path.abspath(pf.parameter_filename) \
                               + ".boundary"
        self.directory = os.path.dirname(self.hierarchy_filename)
        # Now we search backwards from the end of the file to find out how many
        # grids we have, which allows us to preallocate memory
        self.__hierarchy_string = open(self.hierarchy_filename).read()
        for line in rlines(open(self.hierarchy_filename, "rb")):
            if line.startswith("BaryonFileName") or \
               line.startswith("FileName "):
                testGrid = line.split("=")[-1].strip().rstrip()
            if line.startswith("Grid "):
                self.num_grids = testGridID = int(line.split("=")[-1])
                break
<<<<<<< HEAD
        self.__guess_data_style(testGrid, testGridID)
=======
        self.__guess_data_style(pf["TopGridRank"], testGrid, testGridID)
>>>>>>> f4570000
        # For some reason, r8 seems to want Float64
        if pf.has_key("CompilerPrecision") \
            and pf["CompilerPrecision"] == "r4":
            self.float_type = 'float32'
        else:
            self.float_type = 'float64'

        AMRHierarchy.__init__(self, pf)

        del self.__hierarchy_string 

    def _setup_classes(self):
        dd = self._get_data_reader_dict()
        self.grid = classobj("EnzoGrid",(EnzoGridBase,), dd)
        AMRHierarchy._setup_classes(self, dd)

<<<<<<< HEAD
    def __guess_data_style(self, testGrid, testGridID):
=======
    def __guess_data_style(self, rank, testGrid, testGridID):
>>>>>>> f4570000
        if self.data_style: return
        if testGrid[0] != os.path.sep:
            testGrid = os.path.join(self.directory, testGrid)
        if not os.path.exists(testGrid):
            testGrid = os.path.join(self.directory,
                                    os.path.basename(testGrid))
            mylog.debug("Your data uses the annoying hardcoded path.")
            self._strip_path = True
        try:
            a = SD.SD(testGrid)
            self.data_style = 4
            mylog.debug("Detected HDF4")
            self.queue = DataQueueHDF4()
        except:
            list_of_sets = HDF5LightReader.ReadListOfDatasets(testGrid, "/")
            if len(list_of_sets) == 0 and rank == 3:
                mylog.debug("Detected packed HDF5")
                self.data_style = 6
                self.queue = DataQueuePackedHDF5()
            elif len(list_of_sets) > 0 and rank == 3:
                mylog.debug("Detected unpacked HDF5")
                self.data_style = 5
                self.queue = DataQueueHDF5()
            elif len(list_of_sets) == 0 and rank == 2:
                mylog.debug("Detect packed 2D")
                self.data_style = 'enzo_packed_2d'
                self.queue = DataQueuePacked2D()
            elif len(list_of_sets) == 0 and rank == 1:
                mylog.debug("Detect packed 1D")
                self.data_style = 'enzo_packed_1d'
                self.queue = DataQueuePacked1D()
            else:
                raise TypeError

    def __setup_filemap(self, grid):
        if not self.data_style == 6:
            return
        try:
            self.cpu_map[grid.filename].append(grid)
        except AttributeError:
            pass

    def __del__(self):
        self._close_data_file()
        try:
            del self.eiTopGrid
        except:
            pass
        for gridI in xrange(self.num_grids):
            for g in self.gridTree[gridI]:
                del g
        del self.gridReverseTree
        del self.gridLeftEdge, self.gridRightEdge
        del self.gridLevels, self.gridStartIndices, self.gridEndIndices
        del self.gridTimes
        del self.gridTree

    def __set_all_filenames(self, fns):
        if self._strip_path:
            for fnI, fn in enumerate(fns):
                self.grids[fnI].filename = os.path.sep.join([self.directory,
                                                     os.path.basename(fn)])
        elif fns[0][0] == os.path.sep:
            for fnI, fn in enumerate(fns):
                self.grids[fnI].filename = fn
        else:
            for fnI, fn in enumerate(fns):
                self.grids[fnI].filename = os.path.sep.join([self.directory,
                                                             fn])
        mylog.debug("Done with baryon filenames")
        for g in self.grids:
            self.__setup_filemap(g)
        mylog.debug("Done with filemap")

    def __parse_hierarchy_file(self):
        def __split_convert(vals, func, toAdd, curGrid):
            """
            Quick function to split up a parameter and convert it and toss onto a grid
            """
            j = 0
            for v in vals.split():
                toAdd[curGrid-1,j] = func(v)
                j+=1
        for line_index, line in enumerate(open(self.hierarchy_filename)):
            # We can do this the slow, 'reliable' way by stripping
            # or we can manually pad all our strings, which speeds it up by a
            # factor of about ten
            #param, vals = map(strip,line.split("="))
            if (line_index % 1e5) == 0:
                mylog.debug("Parsing line % 9i", line_index)
            if len(line) < 2:
                continue
            param, vals = line.split("=")
            param = param.rstrip() # This slows things down considerably...
                                   # or so I used to think...
            if param == "Grid":
                curGrid = int(vals)
                self.grids[curGrid-1] = self.grid(curGrid)
            elif param == "GridDimension":
                __split_convert(vals, float, self.gridDimensions, curGrid)
            elif param == "GridStartIndex":
                __split_convert(vals, int, self.gridStartIndices, curGrid)
            elif param == "GridEndIndex":
                __split_convert(vals, int, self.gridEndIndices, curGrid)
            elif param == "GridLeftEdge":
                __split_convert(vals, float, self.gridLeftEdge, curGrid)
            elif param == "GridRightEdge":
                __split_convert(vals, float, self.gridRightEdge, curGrid)
            elif param == "Level":
                __split_convert(vals, int, self.gridLevels, curGrid)
            elif param == "Time":
                __split_convert(vals, float, self.gridTimes, curGrid)
            elif param == "NumberOfParticles":
                __split_convert(vals, int, self.gridNumberOfParticles, curGrid)
            elif param == "FileName":
                self.grids[curGrid-1].set_filename(vals[1:-1])
            elif param == "BaryonFileName":
                self.grids[curGrid-1].set_filename(vals[1:-1])
        mylog.info("Caching hierarchy information")
        allArrays = na.zeros((self.num_grids,18),'float64')
        allArrays[:,0:3] = self.gridDimensions[:]
        allArrays[:,3:6] = self.gridStartIndices[:]
        allArrays[:,6:9] = self.gridEndIndices[:]
        allArrays[:,9:12] = self.gridLeftEdge[:]
        allArrays[:,12:15] = self.gridRightEdge[:]
        allArrays[:,15:16] = self.gridLevels[:]
        allArrays[:,16:17] = self.gridTimes[:]
        allArrays[:,17:18] = self.gridNumberOfParticles[:]
        if self.num_grids > 1000:
            self.save_data(allArrays, "/","Hierarchy")
        del allArrays

    def __obtain_filenames(self):
        mylog.debug("Copied to local array.")
        # This needs to go elsewhere:
        # Now get the baryon filenames
        mylog.debug("Getting baryon filenames")
        for patt in ["BaryonFileName", "FileName", "ParticleFileName"]:
            re_FileName = constructRegularExpressions(patt,('s'))
            fn_results = re.findall(re_FileName, self.__hierarchy_string)
            if len(fn_results):
                self.__set_all_filenames(fn_results)
                return

    def __setup_grid_tree(self):
        mylog.debug("No cached tree found, creating")
        self.grids[0].Level = 0  # Bootstrap
        self.gridLevels[0] = 0   # Bootstrap
        p = re.compile(r"Pointer: Grid\[(\d*)\]->NextGrid(Next|This)Level = (\d*)$", re.M)
        # Now we assemble the grid tree
        # This is where all the time is spent.
        for m in p.finditer(self.__hierarchy_string):
            secondGrid = int(m.group(3))-1 # zero-index versus one-index
            if secondGrid == -1:
                continue
            firstGrid = int(m.group(1))-1
            if m.group(2) == "Next":
                self.gridTree[firstGrid].append(weakref.proxy(self.grids[secondGrid]))
                self.gridReverseTree[secondGrid] = firstGrid + 1
                self.grids[secondGrid].Level = self.grids[firstGrid].Level + 1
                self.gridLevels[secondGrid] = self.gridLevels[firstGrid] + 1
            elif m.group(2) == "This":
                parent = self.gridReverseTree[firstGrid]
                if parent and parent > -1:
                    self.gridTree[parent-1].append(weakref.proxy(self.grids[secondGrid]))
                    self.gridReverseTree[secondGrid] = parent
                self.grids[secondGrid].Level = self.grids[firstGrid].Level
                self.gridLevels[secondGrid] = self.gridLevels[firstGrid]
        pTree = [ [ grid.id - 1 for grid in self.gridTree[i] ] for i in range(self.num_grids) ]
        self.gridReverseTree[0] = -1
        self.save_data(cPickle.dumps(pTree), "/", "Tree")
        self.save_data(na.array(self.gridReverseTree), "/", "ReverseTree")
        self.save_data(self.gridLevels, "/", "Levels")

    @time_execution
    def _populate_hierarchy(self):
        """
        Instantiates all of the grid objects, with their appropriate
        parameters.  This is the work-horse.
        """
        if self.data_style == 6:
            self.cpu_map = defaultdict(lambda: [][:])
            self.file_access = {}
        harray = self.get_data("/", "Hierarchy")
        if self.num_grids <= 1000:
            mylog.info("Skipping serialization!")
        if harray and self.num_grids > 1000:
            self._deserialize_hierarchy(harray)
        else:
            self.__parse_hierarchy_file()
        self.__obtain_filenames()
        treeArray = self.get_data("/", "Tree")
        if treeArray == None:
            self.__setup_grid_tree()
        else:
            mylog.debug("Grabbing serialized tree data")
            pTree = cPickle.loads(treeArray.read())
            self.gridReverseTree = list(self.get_data("/","ReverseTree"))
            self.gridTree = [ [ weakref.proxy(self.grids[i]) for i in pTree[j] ]
                for j in range(self.num_grids) ]
            self.gridLevels = self.get_data("/","Levels")[:]
            mylog.debug("Grabbed")
        for i,v in enumerate(self.gridReverseTree):
            # For multiple grids on the root level
            if v == -1: self.gridReverseTree[i] = None
        mylog.debug("Tree created")
        self.maxLevel = self.gridLevels.max()
        self.max_level = self.maxLevel
        # Now we do things that we need all the grids to do
        #self.fieldList = self.grids[0].getFields()
        # The rest of this can probably be done with list comprehensions, but
        # I think this way is clearer.
        mylog.debug("Preparing grids")
        for i, grid in enumerate(self.grids):
            if (i%1e4) == 0: mylog.debug("Prepared % 7i / % 7i grids", i, self.num_grids)
            grid._prepare_grid()
        self._setup_grid_dxs()
        mylog.debug("Prepared")
        self._setup_field_lists()
        self.levelIndices = {}
        self.levelNum = {}
        ad = self.gridEndIndices - self.gridStartIndices + 1
        for level in xrange(self.maxLevel+1):
            self.level_stats[level]['numgrids'] = na.where(self.gridLevels==level)[0].size
            li = na.where(self.gridLevels[:,0] == level)
            self.level_stats[level]['numcells'] = ad[li].prod(axis=1).sum()
            self.levelIndices[level] = self._select_level(level)
            self.levelNum[level] = len(self.levelIndices[level])
        mylog.debug("Hierarchy fully populated.")

    def _setup_grid_dxs(self):
        mylog.debug("Setting up corners and dxs")
        self._setup_grid_corners()
        dx = (self.gridRightEdge[:,0] - self.gridLeftEdge[:,0]) / \
             (self.gridEndIndices[:,0]-self.gridStartIndices[:,0]+1)
        dy = (self.gridRightEdge[:,1] - self.gridLeftEdge[:,1]) / \
             (self.gridEndIndices[:,1]-self.gridStartIndices[:,1]+1)
        dz = (self.gridRightEdge[:,2] - self.gridLeftEdge[:,2]) / \
             (self.gridEndIndices[:,2]-self.gridStartIndices[:,2]+1)
        self.gridDxs[:,0] = dx[:]
        self.gridDys[:,0] = dy[:]
        self.gridDzs[:,0] = dz[:]
        mylog.debug("Flushing to grids")
        for grid in self.grids:
            grid._setup_dx()
        mylog.debug("Done flushing to grids")
        if ytcfg.getboolean("lagos","ReconstructHierarchy") == True:
            mylog.debug("Reconstructing hierarchy")
            for level in range(self.maxLevel+1):
                grids_to_recon = self.select_grids(level)
                pbar = None
                if len(self.grids) > 3e5:
                    pbar = get_pbar('Reconsructing  level % 2i / % 2i ' \
                                      % (level, self.maxLevel),
                                      len(grids_to_recon))
                for i,grid in enumerate(grids_to_recon):
                    if pbar: pbar.update(i)
                    if grid.Parent: grid._guess_properties_from_parent()
                if pbar: pbar.finish()

    def _join_field_lists(self, field_list):
        return field_list

    def _setup_field_lists(self):
        field_list = self.get_data("/", "DataFields")
        if field_list is None:
            mylog.info("Gathering a field list (this may take a moment.)")
            field_list = sets.Set()
            random_sample = self._generate_random_grids()
            for grid in random_sample:
                if not hasattr(grid, 'filename'): continue
                try:
                    gf = grid.getFields()
                except grid._read_exception:
                    mylog.debug("Grid %s is a bit funky?", grid.id)
                    continue
                mylog.debug("Grid %s has: %s", grid.id, gf)
                field_list = field_list.union(sets.Set(gf))
            field_list = self._join_field_lists(field_list)
            self.save_data(list(field_list),"/","DataFields")
        self.field_list = list(field_list)
        for field in self.field_list:
            if field in self.parameter_file.field_info: continue
            mylog.info("Adding %s to list of fields", field)
            cf = None
            if self.parameter_file.has_key(field):
                cf = lambda d: d.convert(field)
            add_field(field, lambda a, b: None, convert_function=cf)
        self.derived_field_list = []
        for field in self.parameter_file.field_info:
            try:
                fd = self.parameter_file.field_info[field].get_dependencies(pf = self.parameter_file)
            except:
                continue
            available = na.all([f in self.field_list for f in fd.requested])
            if available: self.derived_field_list.append(field)
        for field in self.field_list:
            if field not in self.derived_field_list:
                self.derived_field_list.append(field)

    def _generate_random_grids(self):
        if self.num_grids > 40:
            starter = na.random.randint(0, 20)
            random_sample = na.mgrid[starter:len(self.grids)-1:20j].astype("int32")
            mylog.debug("Checking grids: %s", random_sample.tolist())
        else:
            random_sample = na.mgrid[0:max(len(self.grids)-1,1)].astype("int32")
        return self.grids[(random_sample,)]

class EnzoHierarchyInMemory(EnzoHierarchy):
    def __init__(self, pf, data_style = 8):
        import enzo
        self.float_type = 'float64'
        self.data_style = data_style # Mandated
        self.directory = os.getcwd()
        self.num_grids = enzo.hierarchy_information["GridDimensions"].shape[0]
        self.queue = DataQueueInMemory()
        AMRHierarchy.__init__(self, pf)

    def _initialize_data_file(self):
        pass

    def _join_field_lists(self, field_list):
        from mpi4py import MPI
        MPI.COMM_WORLD.Barrier()
        data = list(field_list)
        if MPI.COMM_WORLD.rank == 0:
            for i in range(1, MPI.COMM_WORLD.size):
                data += MPI.COMM_WORLD.Recv(source=i, tag=0)
            data = list(set(data))
        else:
            MPI.COMM_WORLD.Send(data, dest=0, tag=0)
        MPI.COMM_WORLD.Barrier()
        return MPI.COMM_WORLD.Bcast(data, root=0)

    def _populate_hierarchy(self):
        self._copy_hierarchy_structure()
        import enzo
        mylog.debug("Copying reverse tree")
        self.gridReverseTree = enzo.hierarchy_information["GridParentIDs"].ravel().tolist()
        # Initial setup:
        mylog.debug("Reconstructing parent-child relationships")
        #self.gridTree = [ [] for i in range(self.num_grids) ]
        for id,pid in enumerate(self.gridReverseTree):
            if pid > 0:
                self.gridTree[pid-1].append(
                    weakref.proxy(self.grids[id]))
            else:
                self.gridReverseTree[id] = None
        self.max_level = self.gridLevels.max()
        self.maxLevel = self.max_level
        mylog.debug("Preparing grids")
        for i, grid in enumerate(self.grids):
            if (i%1e4) == 0: mylog.debug("Prepared % 7i / % 7i grids", i, self.num_grids)
            grid.filename = None
            grid._prepare_grid()
            grid.proc_num = self.gridProcs[i,0]
        self._setup_grid_dxs()
        mylog.debug("Prepared")
        self._setup_field_lists()
        self.levelIndices = {}
        self.levelNum = {}
        ad = self.gridEndIndices - self.gridStartIndices + 1
        for level in xrange(self.maxLevel+1):
            self.level_stats[level]['numgrids'] = na.where(self.gridLevels==level)[0].size
            li = na.where(self.gridLevels[:,0] == level)
            self.level_stats[level]['numcells'] = ad[li].prod(axis=1).sum()
            self.levelIndices[level] = self._select_level(level)
            self.levelNum[level] = len(self.levelIndices[level])
        mylog.debug("Hierarchy fully populated.")

    def _copy_hierarchy_structure(self):
        import enzo
        self.gridDimensions[:] = enzo.hierarchy_information["GridDimensions"][:]
        self.gridStartIndices[:] = enzo.hierarchy_information["GridStartIndices"][:]
        self.gridEndIndices[:] = enzo.hierarchy_information["GridEndIndices"][:]
        self.gridLeftEdge[:] = enzo.hierarchy_information["GridLeftEdge"][:]
        self.gridRightEdge[:] = enzo.hierarchy_information["GridRightEdge"][:]
        self.gridLevels[:] = enzo.hierarchy_information["GridLevels"][:]
        self.gridTimes[:] = enzo.hierarchy_information["GridTimes"][:]
        self.gridProcs = enzo.hierarchy_information["GridProcs"].copy()
        self.gridNumberOfParticles[:] = enzo.hierarchy_information["GridNumberOfParticles"][:]

    def _generate_random_grids(self):
        my_proc = ytcfg.getint("yt","__parallel_rank")
        gg = self.grids[self.gridProcs[:,0] == my_proc]
        if len(gg) > 40:
            starter = na.random.randint(0, 20)
            random_sample = na.mgrid[starter:len(gg)-1:20j].astype("int32")
            mylog.debug("Checking grids: %s", random_sample.tolist())
        else:
            random_sample = na.mgrid[0:max(len(gg)-1,1)].astype("int32")
        return gg[(random_sample,)]

class EnzoHierarchy1D(EnzoHierarchy):
    def __init__(self, *args, **kwargs):
        EnzoHierarchy.__init__(self, *args, **kwargs)
        self.gridRightEdge[:,1:3] = 1.0
        self.gridDimensions[:,1:3] = 1.0
        self.gridDys[:,0] = 1.0
        self.gridDzs[:,0] = 1.0
        for g in self.grids:
            g._prepare_grid()
            g._setup_dx()

class EnzoHierarchy2D(EnzoHierarchy):
    def __init__(self, *args, **kwargs):
        EnzoHierarchy.__init__(self, *args, **kwargs)
        self.gridRightEdge[:,2] = 1.0
        self.gridDimensions[:,2] = 1.0
        self.gridDzs[:,0] = 1.0
        for g in self.grids:
            g._prepare_grid()
            g._setup_dx()

scanf_regex = {}
scanf_regex['e'] = r"[-+]?\d+\.?\d*?|\.\d+[eE][-+]?\d+?"
scanf_regex['g'] = scanf_regex['e']
scanf_regex['f'] = scanf_regex['e']
scanf_regex['F'] = scanf_regex['e']
#scanf_regex['g'] = r"[-+]?(\d+(\.\d*)?|\.\d+)([eE][-+]?\d+)?"
#scanf_regex['f'] = r"[-+]?(\d+(\.\d*)?|\.\d+)([eE][-+]?\d+)?"
#scanf_regex['F'] = r"[-+]?(\d+(\.\d*)?|\.\d+)([eE][-+]?\d+)?"
scanf_regex['i'] = r"[-+]?(0[xX][\dA-Fa-f]+|0[0-7]*|\d+)"
scanf_regex['d'] = r"[-+]?\d+"
scanf_regex['s'] = r"\S+"

def constructRegularExpressions(param, toReadTypes):
    re_e=r"[-+]?(\d+(\.\d*)?|\.\d+)([eE][-+]?\d+)?"
    re_i=r"[-+]?(0[xX][\dA-Fa-f]+|0[0-7]*|\d+)"
    rs = "^%s\s*=\s*" % (param)
    for t in toReadTypes:
        rs += "(%s)\s*" % (scanf_regex[t])
    rs +="$"
    return re.compile(rs,re.M)

# These next two functions are taken from
# http://www.reddit.com/r/Python/comments/6hj75/reverse_file_iterator/c03vms4
# Credit goes to "Brian" on Reddit

<<<<<<< HEAD
def rblocks(f, blocksize=4096*256):
=======
def rblocks(f, blocksize=4096):
>>>>>>> f4570000
    """Read file as series of blocks from end of file to start.

    The data itself is in normal order, only the order of the blocks is reversed.
    ie. "hello world" -> ["ld","wor", "lo ", "hel"]
    Note that the file must be opened in binary mode.
    """
    if 'b' not in f.mode.lower():
        raise Exception("File must be opened using binary mode.")
    size = os.stat(f.name).st_size
    fullblocks, lastblock = divmod(size, blocksize)

    # The first(end of file) block will be short, since this leaves 
    # the rest aligned on a blocksize boundary.  This may be more 
    # efficient than having the last (first in file) block be short
    f.seek(-lastblock,2)
    yield f.read(lastblock)

    for i in range(fullblocks-1,-1, -1):
        f.seek(i * blocksize)
        yield f.read(blocksize)

def rlines(f, keepends=False):
    """Iterate through the lines of a file in reverse order.

    If keepends is true, line endings are kept as part of the line.
    """
    buf = ''
    for block in rblocks(f):
        buf = block + buf
        lines = buf.splitlines(keepends)
        # Return all lines except the first (since may be partial)
        if lines:
            lines.reverse()
            buf = lines.pop() # Last line becomes end of new first line.
            for line in lines:
                yield line
    yield buf  # First line.
<|MERGE_RESOLUTION|>--- conflicted
+++ resolved
@@ -552,11 +552,7 @@
             if line.startswith("Grid "):
                 self.num_grids = testGridID = int(line.split("=")[-1])
                 break
-<<<<<<< HEAD
-        self.__guess_data_style(testGrid, testGridID)
-=======
         self.__guess_data_style(pf["TopGridRank"], testGrid, testGridID)
->>>>>>> f4570000
         # For some reason, r8 seems to want Float64
         if pf.has_key("CompilerPrecision") \
             and pf["CompilerPrecision"] == "r4":
@@ -573,11 +569,7 @@
         self.grid = classobj("EnzoGrid",(EnzoGridBase,), dd)
         AMRHierarchy._setup_classes(self, dd)
 
-<<<<<<< HEAD
-    def __guess_data_style(self, testGrid, testGridID):
-=======
     def __guess_data_style(self, rank, testGrid, testGridID):
->>>>>>> f4570000
         if self.data_style: return
         if testGrid[0] != os.path.sep:
             testGrid = os.path.join(self.directory, testGrid)
@@ -1018,11 +1010,7 @@
 # http://www.reddit.com/r/Python/comments/6hj75/reverse_file_iterator/c03vms4
 # Credit goes to "Brian" on Reddit
 
-<<<<<<< HEAD
-def rblocks(f, blocksize=4096*256):
-=======
 def rblocks(f, blocksize=4096):
->>>>>>> f4570000
     """Read file as series of blocks from end of file to start.
 
     The data itself is in normal order, only the order of the blocks is reversed.
