--- conflicted
+++ resolved
@@ -493,11 +493,6 @@
         bv = data.get_field_parameter("bulk_velocity")
         pos = data.ds.arr([data[ptype, spos % ax] for ax in "xyz"])
         vel = data.ds.arr([data[ptype, svel % ax] for ax in "xyz"])
-<<<<<<< HEAD
-        theta = get_sph_theta(pos, normal)
-        phi = get_sph_phi(pos, normal)
-=======
->>>>>>> 0b78f46f
         pos = pos - np.reshape(center, (3, 1))
         vel = vel - np.reshape(bv, (3, 1))
         theta = get_sph_theta(pos, normal)
@@ -541,11 +536,6 @@
         bv = data.get_field_parameter("bulk_velocity")
         pos = data.ds.arr([data[ptype, spos % ax] for ax in "xyz"])
         vel = data.ds.arr([data[ptype, svel % ax] for ax in "xyz"])
-<<<<<<< HEAD
-        theta = get_sph_theta(pos, normal)
-        phi = get_sph_phi(pos, normal)
-=======
->>>>>>> 0b78f46f
         pos = pos - np.reshape(center, (3, 1))
         vel = vel - np.reshape(bv, (3, 1))
         theta = get_sph_theta(pos, normal)
@@ -674,10 +664,6 @@
         bv = data.get_field_parameter("bulk_velocity")
         pos = data.ds.arr([data[ptype, spos % ax] for ax in "xyz"])
         vel = data.ds.arr([data[ptype, svel % ax] for ax in "xyz"])
-<<<<<<< HEAD
-        theta = get_cyl_theta(pos, normal)
-=======
->>>>>>> 0b78f46f
         pos = pos - np.reshape(center, (3, 1))
         vel = vel - np.reshape(bv, (3, 1))
         theta = get_cyl_theta(pos, normal)
@@ -702,10 +688,6 @@
         bv = data.get_field_parameter("bulk_velocity")
         pos = data.ds.arr([data[ptype, spos % ax] for ax in "xyz"])
         vel = data.ds.arr([data[ptype, svel % ax] for ax in "xyz"])
-<<<<<<< HEAD
-        theta = get_cyl_theta(pos, normal)
-=======
->>>>>>> 0b78f46f
         pos = pos - np.reshape(center, (3, 1))
         vel = vel - np.reshape(bv, (3, 1))
         theta = get_cyl_theta(pos, normal)
