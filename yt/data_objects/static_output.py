--- conflicted
+++ resolved
@@ -36,13 +36,8 @@
     SpectralCubeCoordinateHandler,
     SphericalCoordinateHandler,
 )
-<<<<<<< HEAD
-from yt.units import UnitContainer, _wrap_display_ytarray
-from yt.units.dimensions import current_mks, length
-=======
 from yt.units import UnitContainer, _wrap_display_ytarray, dimensions
 from yt.units.dimensions import current_mks
->>>>>>> 9251e7bf
 from yt.units.unit_object import Unit, define_unit
 from yt.units.unit_registry import UnitRegistry
 from yt.units.unit_systems import create_code_unit_system, unit_system_registry
@@ -1121,7 +1116,6 @@
         if getattr(self, "cosmological_simulation", False):
             # this dataset is cosmological, so add cosmological units.
             self.unit_registry.modify("h", self.hubble_constant)
-<<<<<<< HEAD
             if getattr(self, "current_redshift", None):
                 # Comoving lengths
                 for my_unit in ["m", "pc", "AU", "au"]:
@@ -1130,25 +1124,11 @@
                     self.unit_registry.add(
                         new_unit,
                         my_u.base_value / (1 + self.current_redshift),
-                        length,
+                        dimensions.length,
                         "\\rm{%s}/(1+z)" % my_unit,
                         prefixable=True,
                     )
                 self.unit_registry.modify("a", 1 / (1 + self.current_redshift))
-=======
-            # Comoving lengths
-            for my_unit in ["m", "pc", "AU", "au"]:
-                new_unit = "%scm" % my_unit
-                my_u = Unit(my_unit, registry=self.unit_registry)
-                self.unit_registry.add(
-                    new_unit,
-                    my_u.base_value / (1 + self.current_redshift),
-                    dimensions.length,
-                    "\\rm{%s}/(1+z)" % my_unit,
-                    prefixable=True,
-                )
-            self.unit_registry.modify("a", 1 / (1 + self.current_redshift))
->>>>>>> 9251e7bf
 
         self.set_code_units()
 
