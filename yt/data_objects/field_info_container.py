--- conflicted
+++ resolved
@@ -23,7 +23,6 @@
 
   You should have received a copy of the GNU General Public License
   along with this program.  If not, see <http://www.gnu.org/licenses/>.
-
 """
 
 import types
@@ -41,21 +40,17 @@
     fields, all of which know how to act on a data object and return a value.
     This object handles converting units as well as validating the availability
     of a given field.
-
     """
     _shared_state = {}
     _universal_field_list = {}
-
     def __new__(cls, *args, **kwargs):
         self = object.__new__(cls, *args, **kwargs)
         self.__dict__ = cls._shared_state
         return self
-
     def __getitem__(self, key):
         if key in self._universal_field_list:
             return self._universal_field_list[key]
         raise KeyError
-
     def keys(self):
         """ Return all the field names this object knows about. """
         return self._universal_field_list.keys()
@@ -169,21 +164,15 @@
         self.RightEdge = [1.0, 1.0, 1.0]
         self.dds = na.ones(3, "float64")
         self['dx'] = self['dy'] = self['dz'] = na.array([1.0])
-
         class fake_parameter_file(defaultdict):
             pass
-
         if pf is None:  # setup defaults
             pf = fake_parameter_file(lambda: 1)
             pf.current_redshift = pf.omega_lambda = pf.omega_matter = \
                 pf.hubble_constant = pf.cosmological_simulation = 0.0
-<<<<<<< HEAD
             pf.domain_left_edge = na.zeros(3, 'float64')
             pf.domain_right_edge = na.ones(3, 'float64')
             pf.dimensionality = 3
-=======
-
->>>>>>> d40a129f
         self.pf = pf
         class fake_hierarchy(object):
             class fake_io(object):
@@ -205,32 +194,19 @@
             defaultdict.__init__(self, 
                 lambda: na.ones((nd * nd * nd), dtype='float64')
                 + 1e-4*na.random.random((nd * nd * nd)))
-
     def __missing__(self, item):
-<<<<<<< HEAD
         FI = getattr(self.pf, "field_info", FieldInfo)
         if FI.has_key(item) and \
             FI[item]._function.func_name != '<lambda>':
-=======
-        if FieldInfo.has_key(item) and \
-            FieldInfo[item]._function.func_name != '<lambda>':
-
->>>>>>> d40a129f
             try:
                 vv = FI[item](self)
             except NeedsGridType as exc:
                 ngz = exc.ghost_zones
-                nfd = FieldDetector(self.nd + ngz * 2)
+                nfd = FieldDetector(self.nd+ngz*2)
                 nfd._num_ghost_zones = ngz
-<<<<<<< HEAD
                 vv = FI[item](nfd)
-                if ngz > 0: vv = vv[ngz:-ngz,ngz:-ngz,ngz:-ngz]
-=======
-                vv = FieldInfo[item](nfd)
-
                 if ngz > 0: vv = vv[ngz:-ngz, ngz:-ngz, ngz:-ngz]
 
->>>>>>> d40a129f
                 for i in nfd.requested:
                     if i not in self.requested: self.requested.append(i)
 
@@ -257,15 +233,12 @@
 
     def get_field_parameter(self, param):
         self.requested_parameters.append(param)
-
-        if param in ['bulk_velocity', 'center', 'height_vector']:
+        if param in ['bulk_velocity','center','height_vector']:
             return na.random.random(3)*1e-2
         else:
             return 0.0
-
     _num_ghost_zones = 0
     id = 1
-
     def has_field_parameter(self, param): return True
     def convert(self, item): return 1
 
@@ -347,7 +320,7 @@
         return e
 
     def get_units(self):
-        """ Return a string describing the units. """
+        """ Return a string describing the units.  """
         return self._units
 
     def get_projected_units(self):
@@ -358,7 +331,7 @@
         return self._projected_units
 
     def __call__(self, data):
-        """ Return the value of the field in a given *data* object. """
+        """ Return the value of the field in a given *data* object.  """
         ii = self.check_available(data)
         original_fields = data.keys() # Copy
         dd = self._function(self, data)
