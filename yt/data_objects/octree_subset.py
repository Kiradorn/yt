from contextlib import contextmanager
from itertools import product, repeat

import numpy as np

import yt.geometry.particle_deposit as particle_deposit
import yt.geometry.particle_smooth as particle_smooth
from yt.data_objects.data_containers import YTSelectionContainer
from yt.funcs import issue_deprecation_warning, mylog
from yt.geometry.particle_oct_container import ParticleOctreeContainer
from yt.units.dimensions import length
from yt.units.yt_array import YTArray
from yt.utilities.exceptions import (
    YTFieldTypeNotFound,
    YTInvalidPositionArray,
    YTParticleDepositionNotImplemented,
)
from yt.utilities.lib.geometry_utils import compute_morton


def cell_count_cache(func):
    def cc_cache_func(self, dobj):
        if hash(dobj.selector) != self._last_selector_id:
            self._cell_count = -1
        rv = func(self, dobj)
        self._cell_count = rv.shape[0]
        self._last_selector_id = hash(dobj.selector)
        return rv

    return cc_cache_func


class OctreeSubset(YTSelectionContainer):
    _spatial = True
    _num_ghost_zones = 0
    _type_name = "octree_subset"
    _skip_add = True
    _con_args = ("base_region", "domain", "ds")
    _domain_offset = 0
    _cell_count = -1
    _block_order = "C"

    def __init__(
        self, base_region, domain, ds, over_refine_factor=1, num_ghost_zones=0
    ):
        super(OctreeSubset, self).__init__(ds, None)
        self._num_zones = 1 << (over_refine_factor)
        self._num_ghost_zones = num_ghost_zones
        self._oref = over_refine_factor
        self.domain = domain
        self.domain_id = domain.domain_id
        self.ds = domain.ds
        self._index = self.ds.index
        self.oct_handler = domain.oct_handler
        self._last_mask = None
        self._last_selector_id = None
        self.base_region = base_region
        self.base_selector = base_region.selector

    def __getitem__(self, key):
        tr = super(OctreeSubset, self).__getitem__(key)
        try:
            fields = self._determine_fields(key)
        except YTFieldTypeNotFound:
            return tr
        finfo = self.ds._get_field_info(*fields[0])
        if not finfo.sampling_type == "particle":
            # We may need to reshape the field, if it is being queried from
            # field_data.  If it's already cached, it just passes through.
            if len(tr.shape) < 4:
                tr = self._reshape_vals(tr)
            return tr
        return tr

    @property
    def nz(self):
        return self._num_zones + 2 * self._num_ghost_zones

    def _reshape_vals(self, arr):
        nz = self.nz
        if len(arr.shape) <= 2:
            n_oct = arr.shape[0] // (nz ** 3)
        elif arr.shape[-1] == 3:
            n_oct = arr.shape[-2]
        else:
            n_oct = arr.shape[-1]
        if arr.size == nz * nz * nz * n_oct:
            new_shape = (nz, nz, nz, n_oct)
        elif arr.size == nz * nz * nz * n_oct * 3:
            new_shape = (nz, nz, nz, n_oct, 3)
        else:
            raise RuntimeError
        # Note that if arr is already F-contiguous, this *shouldn't* copy the
        # data.  But, it might.  However, I can't seem to figure out how to
        # make the assignment to .shape, which *won't* copy the data, make the
        # resultant array viewed in Fortran order.
        arr = arr.reshape(new_shape, order="F")
        return arr

    _domain_ind = None

    def mask_refinement(self, selector):
        mask = self.oct_handler.mask(selector, domain_id=self.domain_id)
        return mask

    def select_blocks(self, selector):
        mask = self.oct_handler.mask(selector, domain_id=self.domain_id)
        slicer = OctreeSubsetBlockSlice(self, self.ds)
        for i, sl in slicer:
            yield sl, np.atleast_3d(mask[i, ...])

    def select_tcoords(self, dobj):
        # These will not be pre-allocated, which can be a problem for speed and
        # memory usage.
        dts, ts = [], []
        for sl, mask in self.select_blocks(dobj.selector):
            sl.child_mask = np.asfortranarray(mask)
            dt, t = dobj.selector.get_dt(sl)
            dts.append(dt)
            ts.append(t)
        if len(dts) == len(ts) == 0:
            return np.empty(0, "f8"), np.empty(0, "f8")
        return np.concatenate(dts), np.concatenate(ts)

    @property
    def domain_ind(self):
        if self._domain_ind is None:
            di = self.oct_handler.domain_ind(self.selector)
            self._domain_ind = di
        return self._domain_ind

    def deposit(self, positions, fields=None, method=None, kernel_name="cubic"):
        r"""Operate on the mesh, in a particle-against-mesh fashion, with
        exclusively local input.

        This uses the octree indexing system to call a "deposition" operation
        (defined in yt/geometry/particle_deposit.pyx) that can take input from
        several particles (local to the mesh) and construct some value on the
        mesh.  The canonical example is to sum the total mass in a mesh cell
        and then divide by its volume.

        Parameters
        ----------
        positions : array_like (Nx3)
            The positions of all of the particles to be examined.  A new
            indexed octree will be constructed on these particles.
        fields : list of arrays
            All the necessary fields for computing the particle operation.  For
            instance, this might include mass, velocity, etc.
        method : string
            This is the "method name" which will be looked up in the
            `particle_deposit` namespace as `methodname_deposit`.  Current
            methods include `count`, `simple_smooth`, `sum`, `std`, `cic`,
            `weighted_mean`, `mesh_id`, and `nearest`.
        kernel_name : string, default 'cubic'
            This is the name of the smoothing kernel to use. Current supported
            kernel names include `cubic`, `quartic`, `quintic`, `wendland2`,
            `wendland4`, and `wendland6`.

        Returns
        -------
        List of fortran-ordered, mesh-like arrays.
        """
        # Here we perform our particle deposition.
        if fields is None:
            fields = []
        cls = getattr(particle_deposit, f"deposit_{method}", None)
        if cls is None:
            raise YTParticleDepositionNotImplemented(method)
        nz = self.nz
        nvals = (nz, nz, nz, (self.domain_ind >= 0).sum())
        if np.max(self.domain_ind) >= nvals[-1]:
            print(
                "nocts, domain_ind >= 0, max {} {} {}".format(
                    self.oct_handler.nocts, nvals[-1], np.max(self.domain_ind)
                )
            )
            raise Exception()
        # We allocate number of zones, not number of octs
        op = cls(nvals, kernel_name)
        op.initialize()
        mylog.debug(
            "Depositing %s (%s^3) particles into %s Octs",
            positions.shape[0],
            positions.shape[0] ** 0.3333333,
            nvals[-1],
        )
        positions.convert_to_units("code_length")
        pos = positions.d
        # We should not need the following if we know in advance all our fields
        # need no casting.
        fields = [np.ascontiguousarray(f, dtype="float64") for f in fields]
        op.process_octree(
            self.oct_handler,
            self.domain_ind,
            pos,
            fields,
            self.domain_id,
            self._domain_offset,
        )
        vals = op.finalize()
        if vals is None:
            return
        return np.asfortranarray(vals)

    def mesh_sampling_particle_field(self, positions, mesh_field, lvlmax=None):
        r"""Operate on the particles, in a mesh-against-particle
        fashion, with exclusively local input.

        This uses the octree indexing system to call a "mesh
        sampling" operation (defined in yt/geometry/particle_deposit.pyx).
        For each particle, the function returns the value of the cell
        containing the particle.

        Parameters
        ----------
        positions : array_like (Nx3)
            The positions of all of the particles to be examined.
        mesh_field : array_like (M,)
            The value of the field to deposit.
        lvlmax : array_like (N), optional
            If provided, the maximum level where to look for cells

        Returns
        -------
        List of fortran-ordered, particle-like arrays containing the
        value of the mesh at the location of the particles.
        """
        # Here we perform our particle deposition.
        npart = positions.shape[0]
        nocts = (self.domain_ind >= 0).sum()
        # We allocate number of zones, not number of octs
        op = particle_deposit.CellIdentifier(npart, "none")
        op.initialize(npart)
        mylog.debug(
            "Depositing %s Octs onto %s (%s^3) particles",
            nocts,
            positions.shape[0],
            positions.shape[0] ** 0.3333333,
        )
        pos = positions.to("code_length").value.astype("float64")

        op.process_octree(
            self.oct_handler,
            self.domain_ind,
            pos,
            None,
            self.domain_id,
            self._domain_offset,
            lvlmax=lvlmax,
        )

        igrid, icell = op.finalize()

        igrid = np.asfortranarray(igrid)
        icell = np.asfortranarray(icell)

        # Some particle may fall outside of the local domain, so we
        # need to be careful here
        ids = igrid * 8 + icell
        mask = ids >= 0

        # Fill the return array
        ret = np.empty(npart)
        ret[mask] = mesh_field[ids[mask]]
        ret[~mask] = np.nan

        return ret

    def smooth(
        self,
        positions,
        fields=None,
        index_fields=None,
        method=None,
        create_octree=False,
        nneighbors=64,
        kernel_name="cubic",
    ):
        r"""Operate on the mesh, in a particle-against-mesh fashion, with
        non-local input.

        This uses the octree indexing system to call a "smoothing" operation
        (defined in yt/geometry/particle_smooth.pyx) that can take input from
        several (non-local) particles and construct some value on the mesh.
        The canonical example is to conduct a smoothing kernel operation on the
        mesh.

        Parameters
        ----------
        positions : array_like (Nx3)
            The positions of all of the particles to be examined.  A new
            indexed octree will be constructed on these particles.
        fields : list of arrays
            All the necessary fields for computing the particle operation.  For
            instance, this might include mass, velocity, etc.
        index_fields : list of arrays
            All of the fields defined on the mesh that may be used as input to
            the operation.
        method : string
            This is the "method name" which will be looked up in the
            `particle_smooth` namespace as `methodname_smooth`.  Current
            methods include `volume_weighted`, `nearest`, `idw`,
            `nth_neighbor`, and `density`.
        create_octree : bool
            Should we construct a new octree for indexing the particles?  In
            cases where we are applying an operation on a subset of the
            particles used to construct the mesh octree, this will ensure that
            we are able to find and identify all relevant particles.
        nneighbors : int, default 64
            The number of neighbors to examine during the process.
        kernel_name : string, default 'cubic'
            This is the name of the smoothing kernel to use. Current supported
            kernel names include `cubic`, `quartic`, `quintic`, `wendland2`,
            `wendland4`, and `wendland6`.

        Returns
        -------
        List of fortran-ordered, mesh-like arrays.
        """
        # Here we perform our particle deposition.
        positions.convert_to_units("code_length")
        if create_octree:
            morton = compute_morton(
                positions[:, 0],
                positions[:, 1],
                positions[:, 2],
                self.ds.domain_left_edge,
                self.ds.domain_right_edge,
            )
            morton.sort()
            particle_octree = ParticleOctreeContainer(
                [1, 1, 1],
                self.ds.domain_left_edge,
                self.ds.domain_right_edge,
                over_refine=self._oref,
            )
            # This should ensure we get everything within one neighbor of home.
            particle_octree.n_ref = nneighbors * 2
            particle_octree.add(morton)
            particle_octree.finalize(self.domain_id)
            pdom_ind = particle_octree.domain_ind(self.selector)
        else:
            particle_octree = self.oct_handler
            pdom_ind = self.domain_ind
        if fields is None:
            fields = []
        if index_fields is None:
            index_fields = []
        cls = getattr(particle_smooth, f"{method}_smooth", None)
        if cls is None:
            raise YTParticleDepositionNotImplemented(method)
        nz = self.nz
        mdom_ind = self.domain_ind
        nvals = (nz, nz, nz, (mdom_ind >= 0).sum())
        op = cls(nvals, len(fields), nneighbors, kernel_name)
        op.initialize()
        mylog.debug(
            "Smoothing %s particles into %s Octs", positions.shape[0], nvals[-1]
        )
        # Pointer operations within 'process_octree' require arrays to be
        # contiguous cf. https://bitbucket.org/yt_analysis/yt/issues/1079
        fields = [np.ascontiguousarray(f, dtype="float64") for f in fields]
        op.process_octree(
            self.oct_handler,
            mdom_ind,
            positions,
            self.fcoords,
            fields,
            self.domain_id,
            self._domain_offset,
            self.ds.periodicity,
            index_fields,
            particle_octree,
            pdom_ind,
            self.ds.geometry,
        )
        # If there are 0s in the smoothing field this will not throw an error,
        # but silently return nans for vals where dividing by 0
        # Same as what is currently occurring, but suppressing the div by zero
        # error.
        with np.errstate(invalid="ignore"):
            vals = op.finalize()
        if isinstance(vals, list):
            vals = [np.asfortranarray(v) for v in vals]
        else:
            vals = np.asfortranarray(vals)
        return vals

    def particle_operation(
        self, positions, fields=None, method=None, nneighbors=64, kernel_name="cubic"
    ):
        r"""Operate on particles, in a particle-against-particle fashion.

        This uses the octree indexing system to call a "smoothing" operation
        (defined in yt/geometry/particle_smooth.pyx) that expects to be called
        in a particle-by-particle fashion.  For instance, the canonical example
        of this would be to compute the Nth nearest neighbor, or to compute the
        density for a given particle based on some kernel operation.

        Many of the arguments to this are identical to those used in the smooth
        and deposit functions.  Note that the `fields` argument must not be
        empty, as these fields will be modified in place.

        Parameters
        ----------
        positions : array_like (Nx3)
            The positions of all of the particles to be examined.  A new
            indexed octree will be constructed on these particles.
        fields : list of arrays
            All the necessary fields for computing the particle operation.  For
            instance, this might include mass, velocity, etc.  One of these
            will likely be modified in place.
        method : string
            This is the "method name" which will be looked up in the
            `particle_smooth` namespace as `methodname_smooth`.
        nneighbors : int, default 64
            The number of neighbors to examine during the process.
        kernel_name : string, default 'cubic'
            This is the name of the smoothing kernel to use. Current supported
            kernel names include `cubic`, `quartic`, `quintic`, `wendland2`,
            `wendland4`, and `wendland6`.

        Returns
        -------
        Nothing.

        """
        # Here we perform our particle deposition.
        positions.convert_to_units("code_length")
        morton = compute_morton(
            positions[:, 0],
            positions[:, 1],
            positions[:, 2],
            self.ds.domain_left_edge,
            self.ds.domain_right_edge,
        )
        morton.sort()
        particle_octree = ParticleOctreeContainer(
            [1, 1, 1],
            self.ds.domain_left_edge,
            self.ds.domain_right_edge,
            over_refine=1,
        )
        particle_octree.n_ref = nneighbors * 2
        particle_octree.add(morton)
        particle_octree.finalize()
        pdom_ind = particle_octree.domain_ind(self.selector)
        if fields is None:
            fields = []
        cls = getattr(particle_smooth, f"{method}_smooth", None)
        if cls is None:
            raise YTParticleDepositionNotImplemented(method)
        nz = self.nz
        mdom_ind = self.domain_ind
        nvals = (nz, nz, nz, (mdom_ind >= 0).sum())
        op = cls(nvals, len(fields), nneighbors, kernel_name)
        op.initialize()
        mylog.debug(
            "Smoothing %s particles into %s Octs", positions.shape[0], nvals[-1]
        )
        op.process_particles(
            particle_octree,
            pdom_ind,
            positions,
            fields,
            self.domain_id,
            self._domain_offset,
            self.ds.periodicity,
            self.ds.geometry,
        )
        vals = op.finalize()
        if vals is None:
            return
        if isinstance(vals, list):
            vals = [np.asfortranarray(v) for v in vals]
        else:
            vals = np.asfortranarray(vals)
        return vals

    @cell_count_cache
    def select_icoords(self, dobj):
        return self.oct_handler.icoords(
            dobj.selector, domain_id=self.domain_id, num_cells=self._cell_count
        )

    @cell_count_cache
    def select_fcoords(self, dobj):
        fcoords = self.oct_handler.fcoords(
            dobj.selector, domain_id=self.domain_id, num_cells=self._cell_count
        )
        return self.ds.arr(fcoords, "code_length")

    @cell_count_cache
    def select_fwidth(self, dobj):
        fwidth = self.oct_handler.fwidth(
            dobj.selector, domain_id=self.domain_id, num_cells=self._cell_count
        )
        return self.ds.arr(fwidth, "code_length")

    @cell_count_cache
    def select_ires(self, dobj):
        return self.oct_handler.ires(
            dobj.selector, domain_id=self.domain_id, num_cells=self._cell_count
        )

    def select(self, selector, source, dest, offset):
        n = self.oct_handler.selector_fill(
            selector, source, dest, offset, domain_id=self.domain_id
        )
        return n

    def count(self, selector):
        return -1

    def count_particles(self, selector, x, y, z):
        # We don't cache the selector results
        count = selector.count_points(x, y, z, 0.0)
        return count

    def select_particles(self, selector, x, y, z):
        mask = selector.select_points(x, y, z, 0.0)
        return mask

    def get_vertex_centered_data(self, fields):
        _old_api = isinstance(fields, (str, tuple))
        if _old_api:
            message = (
                "get_vertex_centered_data() requires list of fields, rather than "
                "a single field as an argument."
            )
            issue_deprecation_warning(message)
            fields = [fields]

        # Make sure the field list has only unique entries
        fields = list(set(fields))
        new_fields = {}
        cg = self.retrieve_ghost_zones(1, fields)
        for field in fields:
            new_fields[field] = cg[field][1:, 1:, 1:].copy()
            np.add(new_fields[field], cg[field][:-1, 1:, 1:], new_fields[field])
            np.add(new_fields[field], cg[field][1:, :-1, 1:], new_fields[field])
            np.add(new_fields[field], cg[field][1:, 1:, :-1], new_fields[field])
            np.add(new_fields[field], cg[field][:-1, 1:, :-1], new_fields[field])
            np.add(new_fields[field], cg[field][1:, :-1, :-1], new_fields[field])
            np.add(new_fields[field], cg[field][:-1, :-1, 1:], new_fields[field])
            np.add(new_fields[field], cg[field][:-1, :-1, :-1], new_fields[field])
            np.multiply(new_fields[field], 0.125, new_fields[field])

        if _old_api:
            return new_fields[fields[0]]
        return new_fields


class OctreeSubsetBlockSlicePosition:
    def __init__(self, ind, block_slice):
        self.ind = ind
        self.block_slice = block_slice
        nz = self.block_slice.octree_subset.nz
        self.ActiveDimensions = np.array([nz, nz, nz], dtype="int64")
        self.ds = block_slice.ds

    def __getitem__(self, key):
        bs = self.block_slice
        rv = np.require(
            bs.octree_subset[key][:, :, :, self.ind].T,
            requirements=bs.octree_subset._block_order,
        )
        return rv

    @property
    def id(self):
        return self.ind

    @property
    def Level(self):
        return self.block_slice._ires[0, 0, 0, self.ind]

    @property
    def LeftEdge(self):
        LE = (
            self.block_slice._fcoords[0, 0, 0, self.ind, :].d
            - self.block_slice._fwidth[0, 0, 0, self.ind, :].d * 0.5
        )
        return self.block_slice.octree_subset.ds.arr(
            LE, self.block_slice._fcoords.units
        )

    @property
    def RightEdge(self):
        RE = (
            self.block_slice._fcoords[-1, -1, -1, self.ind, :].d
            + self.block_slice._fwidth[-1, -1, -1, self.ind, :].d * 0.5
        )
        return self.block_slice.octree_subset.ds.arr(
            RE, self.block_slice._fcoords.units
        )

    @property
    def dds(self):
        return self.block_slice._fwidth[0, 0, 0, self.ind, :]

    def clear_data(self):
        pass

<<<<<<< HEAD
=======
    def get_vertex_centered_data(self, fields, smoothed=False, no_ghost=False):
        field = fields[0]
        new_field = self.block_slice.get_vertex_centered_data(fields)[field]
        return {field: new_field[..., self.ind]}

>>>>>>> e72fc9a3
    @contextmanager
    def _field_parameter_state(self, field_parameters):
        yield self.block_slice.octree_subset._field_parameter_state(field_parameters)


class OctreeSubsetBlockSlice:
    def __init__(self, octree_subset, ds):
        self.octree_subset = octree_subset
        self.ds = ds
        self._vertex_centered_data = {}
        # Cache some attributes
        for attr in ["ires", "icoords", "fcoords", "fwidth"]:
            v = getattr(octree_subset, attr)
            setattr(self, f"_{attr}", octree_subset._reshape_vals(v))

    @property
    def octree_subset_with_gz(self):
        subset_with_gz = getattr(self, "_octree_subset_with_gz", None)
        if not subset_with_gz:
            self._octree_subset_with_gz = self.octree_subset.retrieve_ghost_zones(1, [])
        return self._octree_subset_with_gz

    def get_vertex_centered_data(self, fields, smoothed=False, no_ghost=False):
        if no_ghost is True:
            raise NotImplementedError(
                "get_vertex_centered_data without ghost zones for "
                "oct-based datasets has not been implemented."
            )

        # Make sure the field list has only unique entries
        fields = list(set(fields))
        new_fields = {}
        cg = self.octree_subset_with_gz
        for field in fields:
            if field in self._vertex_centered_data:
                new_fields[field] = self._vertex_centered_data[field]
            else:
                finfo = self.ds._get_field_info(field)
                orig_field = cg[field]
                nocts = orig_field.shape[-1]
                new_field = np.zeros((3, 3, 3, nocts), order="F")

                # Compute vertex-centred data as mean of 8 neighbours cell data
                slices = (slice(1, None), slice(None, -1))
                for slx, sly, slz in product(*repeat(slices, 3)):
                    new_field += orig_field[slx, sly, slz]
                new_field *= 0.125

                new_fields[field] = self.ds.arr(new_field, finfo.output_units)

                self._vertex_centered_data[field] = new_fields[field]

        return new_fields

    def __iter__(self):
        for i in range(self._ires.shape[-1]):
            yield i, OctreeSubsetBlockSlicePosition(i, self)


class YTPositionArray(YTArray):
    @property
    def morton(self):
        self.validate()
        eps = np.finfo(self.dtype).eps
        LE = self.min(axis=0)
        LE -= np.abs(LE) * eps
        RE = self.max(axis=0)
        RE += np.abs(RE) * eps
        morton = compute_morton(self[:, 0], self[:, 1], self[:, 2], LE, RE)
        return morton

    def to_octree(self, over_refine_factor=1, dims=(1, 1, 1), n_ref=64):
        mi = self.morton
        mi.sort()
        eps = np.finfo(self.dtype).eps
        LE = self.min(axis=0)
        LE -= np.abs(LE) * eps
        RE = self.max(axis=0)
        RE += np.abs(RE) * eps
        octree = ParticleOctreeContainer(dims, LE, RE, over_refine=over_refine_factor)
        octree.n_ref = n_ref
        octree.add(mi)
        octree.finalize()
        return octree

    def validate(self):
        if (
            len(self.shape) != 2
            or self.shape[1] != 3
            or self.units.dimensions != length
        ):
            raise YTInvalidPositionArray(self.shape, self.units.dimensions)<|MERGE_RESOLUTION|>--- conflicted
+++ resolved
@@ -603,14 +603,11 @@
     def clear_data(self):
         pass
 
-<<<<<<< HEAD
-=======
     def get_vertex_centered_data(self, fields, smoothed=False, no_ghost=False):
         field = fields[0]
         new_field = self.block_slice.get_vertex_centered_data(fields)[field]
         return {field: new_field[..., self.ind]}
 
->>>>>>> e72fc9a3
     @contextmanager
     def _field_parameter_state(self, field_parameters):
         yield self.block_slice.octree_subset._field_parameter_state(field_parameters)
