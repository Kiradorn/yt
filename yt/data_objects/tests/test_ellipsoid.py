--- conflicted
+++ resolved
@@ -36,18 +36,9 @@
                 e0 = e0s[:,i]
                 tilt = tilts[i]
                 ell = pf.h.ellipsoid(c, A, B, C, e0, tilt)
-<<<<<<< HEAD
-                yield assert_equal, np.all(ell["radius"] <= A), True
+                yield assert_array_less, ell["radius"], A
                 p = np.array([ell[ax] for ax in 'xyz'])
-                v  = np.zeros_like(ell["radius"])
-                v += (((p - c[:,None]) * ell._e0[:,None]).sum(axis=0) / ell._A)**2
-                v += (((p - c[:,None]) * ell._e1[:,None]).sum(axis=0) / ell._B)**2
-                v += (((p - c[:,None]) * ell._e2[:,None]).sum(axis=0) / ell._C)**2
-                yield assert_equal, np.all(np.sqrt(v) <= 1.0), True
-=======
-                yield assert_array_less, ell["Radius"], A
-                p = np.array([ell[ax] for ax in 'xyz'])
-                dot_evec = [np.zeros_like(ell["Radius"]) for i in range(3)]
+                dot_evec = [np.zeros_like(ell["radius"]) for i in range(3)]
                 vecs = [ell._e0, ell._e1, ell._e2]
                 mags = [ell._A, ell._B, ell._C]
                 my_c = np.array([c]*p.shape[1]).transpose()
@@ -58,5 +49,4 @@
                 dist = 0
                 for ax_i in range(3):
                     dist += dot_evec[ax_i]**2.0 / mags[ax_i]**2.0
-                yield assert_array_less, dist, 1.0
->>>>>>> 1f56f985
+                yield assert_array_less, dist, 1.0