"""
Answer Testing using Nose as a starting point

Author: Matthew Turk <matthewturk@gmail.com>
Affiliation: Columbia University
Homepage: http://yt-project.org/
License:
  Copyright (C) 2012 Matthew Turk.  All Rights Reserved.

  This file is part of yt.

  yt is free software; you can redistribute it and/or modify
  it under the terms of the GNU General Public License as published by
  the Free Software Foundation; either version 3 of the License, or
  (at your option) any later version.

  This program is distributed in the hope that it will be useful,
  but WITHOUT ANY WARRANTY; without even the implied warranty of
  MERCHANTABILITY or FITNESS FOR A PARTICULAR PURPOSE.  See the
  GNU General Public License for more details.

  You should have received a copy of the GNU General Public License
  along with this program.  If not, see <http://www.gnu.org/licenses/>.
"""

import logging
import os
import hashlib
import contextlib
import urllib2
import cPickle
import sys
import cPickle
import shelve
import zlib

from matplotlib.testing.compare import compare_images
from nose.plugins import Plugin
from yt.testing import *
<<<<<<< HEAD
from yt.convenience import load, simulation
=======
from yt.convenience import load
>>>>>>> f3235a5f
from yt.config import ytcfg
from yt.data_objects.static_output import StaticOutput
from yt.utilities.logger import disable_stream_logging
from yt.utilities.command_line import get_yt_version

import matplotlib.image as mpimg
import yt.visualization.plot_window as pw
import yt.utilities.progressbar as progressbar

mylog = logging.getLogger('nose.plugins.answer-testing')
run_big_data = False

# Set the latest gold and local standard filenames
_latest = ytcfg.get("yt", "gold_standard_filename")
_latest_local = ytcfg.get("yt", "local_standard_filename")
_url_path = "http://yt-answer-tests.s3-website-us-east-1.amazonaws.com/%s_%s"

class AnswerTesting(Plugin):
    name = "answer-testing"
    _my_version = None

    def options(self, parser, env=os.environ):
        super(AnswerTesting, self).options(parser, env=env)
        parser.add_option("--answer-name", dest="answer_name", metavar='str',
            default=None, help="The name of the standard to store/compare against")
        parser.add_option("--answer-store", dest="store_results", metavar='bool',
            default=False, action="store_true",
            help="Should we store this result instead of comparing?")
        parser.add_option("--local", dest="local_results",
            default=False, action="store_true", help="Store/load reference results locally?")
        parser.add_option("--answer-big-data", dest="big_data",
            default=False, help="Should we run against big data, too?",
            action="store_true")
        parser.add_option("--local-dir", dest="output_dir", metavar='str',
                          help="The name of the directory to store local results")

    @property
    def my_version(self, version=None):
        if self._my_version is not None:
            return self._my_version
        if version is None:
            try:
                version = get_yt_version()
            except:
                version = "UNKNOWN%s" % (time.time())
        self._my_version = version
        return self._my_version

    def configure(self, options, conf):
        super(AnswerTesting, self).configure(options, conf)
        if not self.enabled:
            return
        disable_stream_logging()

        # Parse through the storage flags to make sense of them
        # and use reasonable defaults
        # If we're storing the data, default storage name is local
        # latest version
        if options.store_results:
            if options.answer_name is None:
                self.store_name = _latest_local
            else:
                self.store_name = options.answer_name
            self.compare_name = None
        # if we're not storing, then we're comparing, and we want default
        # comparison name to be the latest gold standard
        # either on network or local
        else:
            if options.answer_name is None:
                if options.local_results:
                    self.compare_name = _latest_local
                else:
                    self.compare_name = _latest
            else:
                self.compare_name = options.answer_name
            self.store_name = self.my_version

        self.store_results = options.store_results

        ytcfg["yt","__withintesting"] = "True"
        AnswerTestingTest.result_storage = \
            self.result_storage = defaultdict(dict)
        if self.compare_name == "SKIP":
            self.compare_name = None
        elif self.compare_name == "latest":
            self.compare_name = _latest

        # Local/Cloud storage
        if options.local_results:
            if options.output_dir is None:
                print 'Please supply an output directory with the --local-dir option'
                sys.exit(1)
            storage_class = AnswerTestLocalStorage
            # Fix up filename for local storage
            if self.compare_name is not None:
                self.compare_name = "%s/%s/%s" % \
                    (os.path.realpath(options.output_dir), self.compare_name,
                     self.compare_name)
            if self.store_name is not None:
                name_dir_path = "%s/%s" % \
                    (os.path.realpath(options.output_dir),
                    self.store_name)
                if not os.path.isdir(name_dir_path):
                    os.makedirs(name_dir_path)
                self.store_name= "%s/%s" % \
                        (name_dir_path, self.store_name)
        else:
            storage_class = AnswerTestCloudStorage

        # Initialize answer/reference storage
        AnswerTestingTest.reference_storage = self.storage = \
                storage_class(self.compare_name, self.store_name)

        self.local_results = options.local_results
        global run_big_data
        run_big_data = options.big_data

    def finalize(self, result=None):
        if self.store_results is False: return
        self.storage.dump(self.result_storage)
<<<<<<< HEAD

    def help(self):
        return "yt answer testing support"
=======
>>>>>>> f3235a5f

class AnswerTestStorage(object):
    def __init__(self, reference_name=None, answer_name=None):
        self.reference_name = reference_name
        self.answer_name = answer_name
        self.cache = {}
    def dump(self, result_storage, result):
        raise NotImplementedError
    def get(self, pf_name, default=None):
        raise NotImplementedError

class AnswerTestCloudStorage(AnswerTestStorage):
    def get(self, pf_name, default = None):
        if self.reference_name is None: return default
        if pf_name in self.cache: return self.cache[pf_name]
        url = _url_path % (self.reference_name, pf_name)
        try:
            resp = urllib2.urlopen(url)
        except urllib2.HTTPError as ex:
            raise YTNoOldAnswer(url)
        else:
            for this_try in range(3):
                try:
                    data = resp.read()
                except:
                    time.sleep(0.01)
                else:
                    # We were succesful
                    break
            else:
                # Raise error if all tries were unsuccessful
                raise YTCloudError(url)
            # This is dangerous, but we have a controlled S3 environment
            rv = cPickle.loads(data)
        self.cache[pf_name] = rv
        return rv

    def progress_callback(self, current, total):
        self.pbar.update(current)

    def dump(self, result_storage):
        if self.answer_name is None: return
        # This is where we dump our result storage up to Amazon, if we are able
        # to.
        import boto
        from boto.s3.key import Key
        c = boto.connect_s3()
        bucket = c.get_bucket("yt-answer-tests")
        for pf_name in result_storage:
            rs = cPickle.dumps(result_storage[pf_name])
            tk = bucket.get_key("%s_%s" % (self.answer_name, pf_name))
            if tk is not None: tk.delete()
            k = Key(bucket)
            k.key = "%s_%s" % (self.answer_name, pf_name)

            pb_widgets = [
                unicode(k.key, errors='ignore').encode('utf-8'), ' ',
                progressbar.FileTransferSpeed(),' <<<', progressbar.Bar(),
                '>>> ', progressbar.Percentage(), ' ', progressbar.ETA()
                ]
            self.pbar = progressbar.ProgressBar(widgets=pb_widgets,
                                                maxval=sys.getsizeof(rs))

            self.pbar.start()
            k.set_contents_from_string(rs, cb=self.progress_callback,
                                       num_cb=100000)
            k.set_acl("public-read")
            self.pbar.finish()

class AnswerTestLocalStorage(AnswerTestStorage):
    def dump(self, result_storage):
        if self.answer_name is None: return
        # Store data using shelve
        ds = shelve.open(self.answer_name, protocol=-1)
        for pf_name in result_storage:
            answer_name = "%s" % pf_name
            if answer_name in ds:
                mylog.info("Overwriting %s", answer_name)
            ds[answer_name] = result_storage[pf_name]
        ds.close()

    def get(self, pf_name, default=None):
        if self.reference_name is None: return default
        # Read data using shelve
        answer_name = "%s" % pf_name
        ds = shelve.open(self.reference_name, protocol=-1)
        try:
            result = ds[answer_name]
        except KeyError:
            result = default
        ds.close()
        return result

@contextlib.contextmanager
def temp_cwd(cwd):
    oldcwd = os.getcwd()
    os.chdir(cwd)
    yield
    os.chdir(oldcwd)

def can_run_pf(pf_fn):
    if isinstance(pf_fn, StaticOutput):
        return AnswerTestingTest.result_storage is not None
    path = ytcfg.get("yt", "test_data_dir")
    if not os.path.isdir(path):
        return False
    with temp_cwd(path):
        try:
            load(pf_fn)
        except:
            return False
    return AnswerTestingTest.result_storage is not None

def data_dir_load(pf_fn):
    path = ytcfg.get("yt", "test_data_dir")
    if isinstance(pf_fn, StaticOutput): return pf_fn
    if not os.path.isdir(path):
        return False
    with temp_cwd(path):
        pf = load(pf_fn)
        pf.h
        return pf

def sim_dir_load(sim_fn, path = None, sim_type = "Enzo",
                 find_outputs=False):
    if path is None and not os.path.exists(sim_fn):
        raise IOError
    if os.path.exists(sim_fn) or not path:
        path = "."
    with temp_cwd(path):
        return simulation(sim_fn, sim_type,
                          find_outputs=find_outputs)

class AnswerTestingTest(object):
    reference_storage = None
    result_storage = None
    prefix = ""
    def __init__(self, pf_fn):
        self.pf = data_dir_load(pf_fn)

    def __call__(self):
        nv = self.run()
        if self.reference_storage.reference_name is not None:
            dd = self.reference_storage.get(self.storage_name)
            if dd is None or self.description not in dd:
                raise YTNoOldAnswer("%s : %s" % (self.storage_name , self.description))
            ov = dd[self.description]
            self.compare(nv, ov)
        else:
            ov = None
        self.result_storage[self.storage_name][self.description] = nv

    @property
    def storage_name(self):
        if self.prefix != "":
            return "%s_%s" % (self.prefix, self.pf)
        return str(self.pf)

    def compare(self, new_result, old_result):
        raise RuntimeError

    def create_obj(self, pf, obj_type):
        # obj_type should be tuple of
        #  ( obj_name, ( args ) )
        if obj_type is None:
            return pf.h.all_data()
        cls = getattr(pf.h, obj_type[0])
        obj = cls(*obj_type[1])
        return obj

    def create_plot(self, pf, plot_type, plot_field, plot_axis, plot_kwargs = None):
        # plot_type should be a string
        # plot_args should be a tuple
        # plot_kwargs should be a dict
        if plot_type is None:
            raise RuntimeError('Must explicitly request a plot type')
        cls = getattr(pw, plot_type)
        plot = cls(*(pf, plot_axis, plot_field), **plot_kwargs)
        return plot

    @property
    def sim_center(self):
        """
        This returns the center of the domain.
        """
        return 0.5*(self.pf.domain_right_edge + self.pf.domain_left_edge)

    @property
    def max_dens_location(self):
        """
        This is a helper function to return the location of the most dense
        point.
        """
        return self.pf.h.find_max("Density")[1]

    @property
    def entire_simulation(self):
        """
        Return an unsorted array of values that cover the entire domain.
        """
        return self.pf.h.all_data()

    @property
    def description(self):
        obj_type = getattr(self, "obj_type", None)
        if obj_type is None:
            oname = "all"
        else:
            oname = "_".join((str(s) for s in obj_type))
        args = [self._type_name, str(self.pf), oname]
        args += [str(getattr(self, an)) for an in self._attrs]
        return "_".join(args)

class FieldValuesTest(AnswerTestingTest):
    _type_name = "FieldValues"
    _attrs = ("field", )

    def __init__(self, pf_fn, field, obj_type = None,
                 decimals = None):
        super(FieldValuesTest, self).__init__(pf_fn)
        self.obj_type = obj_type
        self.field = field
        self.decimals = decimals

    def run(self):
        obj = self.create_obj(self.pf, self.obj_type)
        avg = obj.quantities["WeightedAverageQuantity"](self.field,
                             weight="Ones")
        (mi, ma), = obj.quantities["Extrema"](self.field)
        return np.array([avg, mi, ma])

    def compare(self, new_result, old_result):
        err_msg = "Field values for %s not equal." % self.field
        if self.decimals is None:
            assert_equal(new_result, old_result,
                         err_msg=err_msg, verbose=True)
        else:
            assert_allclose(new_result, old_result, 10.**(-self.decimals),
                             err_msg=err_msg, verbose=True)

class AllFieldValuesTest(AnswerTestingTest):
    _type_name = "AllFieldValues"
    _attrs = ("field", )

    def __init__(self, pf_fn, field, obj_type = None,
                 decimals = None):
        super(AllFieldValuesTest, self).__init__(pf_fn)
        self.obj_type = obj_type
        self.field = field
        self.decimals = decimals

    def run(self):
        obj = self.create_obj(self.pf, self.obj_type)
        return obj[self.field]

    def compare(self, new_result, old_result):
        err_msg = "All field values for %s not equal." % self.field
        if self.decimals is None:
            assert_equal(new_result, old_result,
                         err_msg=err_msg, verbose=True)
        else:
            assert_rel_equal(new_result, old_result, self.decimals,
                             err_msg=err_msg, verbose=True)

class ProjectionValuesTest(AnswerTestingTest):
    _type_name = "ProjectionValues"
    _attrs = ("field", "axis", "weight_field")

    def __init__(self, pf_fn, axis, field, weight_field = None,
                 obj_type = None, decimals = None):
        super(ProjectionValuesTest, self).__init__(pf_fn)
        self.axis = axis
        self.field = field
        self.weight_field = weight_field
        self.obj_type = obj_type
        self.decimals = decimals

    def run(self):
        if self.obj_type is not None:
            obj = self.create_obj(self.pf, self.obj_type)
        else:
            obj = None
        if self.pf.domain_dimensions[self.axis] == 1: return None
        proj = self.pf.h.proj(self.field, self.axis,
                              weight_field=self.weight_field,
                              data_source = obj)
        return proj.field_data

    def compare(self, new_result, old_result):
        if new_result is None:
            return
        assert(len(new_result) == len(old_result))
        for k in new_result:
            assert (k in old_result)
        for k in new_result:
            err_msg = "%s values of %s (%s weighted) projection (axis %s) not equal." % \
              (k, self.field, self.weight_field, self.axis)
            if k == 'weight_field' and self.weight_field is None:
                continue
            if self.decimals is None:
                assert_equal(new_result[k], old_result[k],
                             err_msg=err_msg)
            else:
                assert_allclose(new_result[k], old_result[k],
                                 10.**-(self.decimals), err_msg=err_msg)

class PixelizedProjectionValuesTest(AnswerTestingTest):
    _type_name = "PixelizedProjectionValues"
    _attrs = ("field", "axis", "weight_field")

    def __init__(self, pf_fn, axis, field, weight_field = None,
                 obj_type = None):
        super(PixelizedProjectionValuesTest, self).__init__(pf_fn)
        self.axis = axis
        self.field = field
        self.weight_field = field
        self.obj_type = obj_type

    def run(self):
        if self.obj_type is not None:
            obj = self.create_obj(self.pf, self.obj_type)
        else:
            obj = None
        proj = self.pf.h.proj(self.field, self.axis,
                              weight_field=self.weight_field,
                              data_source = obj)
        frb = proj.to_frb((1.0, 'unitary'), 256)
        frb[self.field]
        frb[self.weight_field]
        d = frb.data
        d.update( dict( (("%s_sum" % f, proj[f].sum(dtype="float64"))
                         for f in proj.field_data.keys()) ) )
        return d

    def compare(self, new_result, old_result):
        assert(len(new_result) == len(old_result))
        for k in new_result:
            assert (k in old_result)
        for k in new_result:
            assert_rel_equal(new_result[k], old_result[k], 10)

class GridValuesTest(AnswerTestingTest):
    _type_name = "GridValues"
    _attrs = ("field",)

    def __init__(self, pf_fn, field):
        super(GridValuesTest, self).__init__(pf_fn)
        self.field = field

    def run(self):
        hashes = {}
        for g in self.pf.h.grids:
            hashes[g.id] = hashlib.md5(g[self.field].tostring()).hexdigest()
            g.clear_data()
        return hashes

    def compare(self, new_result, old_result):
        assert(len(new_result) == len(old_result))
        for k in new_result:
            assert (k in old_result)
        for k in new_result:
            assert_equal(new_result[k], old_result[k])

class VerifySimulationSameTest(AnswerTestingTest):
    _type_name = "VerifySimulationSame"
    _attrs = ()

    def __init__(self, simulation_obj):
        self.pf = simulation_obj

    def run(self):
        result = [ds.current_time for ds in self.pf]
        return result

    def compare(self, new_result, old_result):
        assert_equal(len(new_result), len(old_result),
                     err_msg="Number of outputs not equal.",
                     verbose=True)
        for i in range(len(new_result)):
            assert_equal(new_result[i], old_result[i],
                         err_msg="Output times not equal.",
                         verbose=True)

class GridHierarchyTest(AnswerTestingTest):
    _type_name = "GridHierarchy"
    _attrs = ()

    def run(self):
        result = {}
        result["grid_dimensions"] = self.pf.h.grid_dimensions
        result["grid_left_edges"] = self.pf.h.grid_left_edge
        result["grid_right_edges"] = self.pf.h.grid_right_edge
        result["grid_levels"] = self.pf.h.grid_levels
        result["grid_particle_count"] = self.pf.h.grid_particle_count
        return result

    def compare(self, new_result, old_result):
        for k in new_result:
            assert_equal(new_result[k], old_result[k])

class ParentageRelationshipsTest(AnswerTestingTest):
    _type_name = "ParentageRelationships"
    _attrs = ()
    def run(self):
        result = {}
        result["parents"] = []
        result["children"] = []
        for g in self.pf.h.grids:
            p = g.Parent
            if p is None:
                result["parents"].append(None)
            elif hasattr(p, "id"):
                result["parents"].append(p.id)
            else:
                result["parents"].append([pg.id for pg in p])
            result["children"].append([c.id for c in g.Children])
        return result

    def compare(self, new_result, old_result):
        for newp, oldp in zip(new_result["parents"], old_result["parents"]):
            assert(newp == oldp)
        for newc, oldc in zip(new_result["children"], old_result["children"]):
            assert(newp == oldp)

class PlotWindowAttributeTest(AnswerTestingTest):
    _type_name = "PlotWindowAttribute"
    _attrs = ('plot_type', 'plot_field', 'plot_axis', 'attr_name', 'attr_args')
    def __init__(self, pf_fn, plot_field, plot_axis, attr_name, attr_args,
                 decimals, plot_type = 'SlicePlot'):
        super(PlotWindowAttributeTest, self).__init__(pf_fn)
        self.plot_type = plot_type
        self.plot_field = plot_field
        self.plot_axis = plot_axis
        self.plot_kwargs = {}
        self.attr_name = attr_name
        self.attr_args = attr_args
        self.decimals = decimals

    def run(self):
        plot = self.create_plot(self.pf, self.plot_type, self.plot_field,
                                self.plot_axis, self.plot_kwargs)
        attr = getattr(plot, self.attr_name)
        attr(*self.attr_args[0], **self.attr_args[1])
        fn = plot.save()[0]
        image = mpimg.imread(fn)
        os.remove(fn)
        return [zlib.compress(image.dumps())]

    def compare(self, new_result, old_result):
        fns = ['old.png', 'new.png']
        mpimg.imsave(fns[0], np.loads(zlib.decompress(old_result[0])))
        mpimg.imsave(fns[1], np.loads(zlib.decompress(new_result[0])))
        assert compare_images(fns[0], fns[1], 10**(-self.decimals)) == None
        for fn in fns: os.remove(fn)

def requires_pf(pf_fn, big_data = False):
    def ffalse(func):
        return lambda: None
    def ftrue(func):
        return func
    if run_big_data == False and big_data == True:
        return ffalse
    elif not can_run_pf(pf_fn):
        return ffalse
    else:
        return ftrue

def small_patch_amr(pf_fn, fields):
    if not can_run_pf(pf_fn): return
    dso = [ None, ("sphere", ("max", (0.1, 'unitary')))]
    yield GridHierarchyTest(pf_fn)
    yield ParentageRelationshipsTest(pf_fn)
    for field in fields:
        yield GridValuesTest(pf_fn, field)
        for axis in [0, 1, 2]:
            for ds in dso:
                for weight_field in [None, "Density"]:
                    yield ProjectionValuesTest(
                        pf_fn, axis, field, weight_field,
                        ds)
                yield FieldValuesTest(
                        pf_fn, field, ds)

def big_patch_amr(pf_fn, fields):
    if not can_run_pf(pf_fn): return
    dso = [ None, ("sphere", ("max", (0.1, 'unitary')))]
    yield GridHierarchyTest(pf_fn)
    yield ParentageRelationshipsTest(pf_fn)
    for field in fields:
        yield GridValuesTest(pf_fn, field)
        for axis in [0, 1, 2]:
            for ds in dso:
                for weight_field in [None, "Density"]:
                    yield PixelizedProjectionValuesTest(
                        pf_fn, axis, field, weight_field,
                        ds)

class AssertWrapper(object):
    """
    Used to wrap a numpy testing assertion, in order to provide a useful name
    for a given assertion test.
    """
    def __init__(self, description, *args):
        # The key here is to add a description attribute, which nose will pick
        # up.
        self.args = args
        self.description = description

    def __call__(self):
        self.args[0](*self.args[1:])<|MERGE_RESOLUTION|>--- conflicted
+++ resolved
@@ -37,11 +37,7 @@
 from matplotlib.testing.compare import compare_images
 from nose.plugins import Plugin
 from yt.testing import *
-<<<<<<< HEAD
 from yt.convenience import load, simulation
-=======
-from yt.convenience import load
->>>>>>> f3235a5f
 from yt.config import ytcfg
 from yt.data_objects.static_output import StaticOutput
 from yt.utilities.logger import disable_stream_logging
@@ -162,12 +158,9 @@
     def finalize(self, result=None):
         if self.store_results is False: return
         self.storage.dump(self.result_storage)
-<<<<<<< HEAD
 
     def help(self):
         return "yt answer testing support"
-=======
->>>>>>> f3235a5f
 
 class AnswerTestStorage(object):
     def __init__(self, reference_name=None, answer_name=None):
