"""
Simple integrators for the radiative transfer equation



"""

#-----------------------------------------------------------------------------
# Copyright (c) 2013, yt Development Team.
#
# Distributed under the terms of the Modified BSD License.
#
# The full license is in the file COPYING.txt, distributed with this software.
#-----------------------------------------------------------------------------

import numpy as np
cimport numpy as np
cimport cython
from cython cimport floating
from libc.stdlib cimport malloc, free
from yt.utilities.lib.fp_utils cimport fclip, i64clip
from libc.math cimport copysign, fabs
from yt.utilities.exceptions import YTDomainOverflow
from yt.utilities.lib.vec3_ops cimport subtract, cross, dot, L2_norm


DEF ORDER_MAX=20
DEF INDEX_MAX_64=2097151
DEF XSHIFT=2
DEF YSHIFT=1
DEF ZSHIFT=0

cdef extern from "math.h":
    double exp(double x) nogil
    float expf(float x) nogil
    long double expl(long double x) nogil
    double floor(double x) nogil
    double ceil(double x) nogil
    double fmod(double x, double y) nogil
    double fabs(double x) nogil

cdef extern from "platform_dep.h":
    double log2(double x) nogil
    long int lrint(double x) nogil

# Finally, miscellaneous routines.

@cython.cdivision(True)
@cython.boundscheck(False)
@cython.wraparound(False)
def find_values_at_point(np.ndarray[np.float64_t, ndim=1] point,
                         np.ndarray[np.float64_t, ndim=2] left_edges,
                         np.ndarray[np.float64_t, ndim=2] right_edges,
                         np.ndarray[np.int32_t, ndim=2] dimensions,
                         field_names, grid_objects):
    # This iterates in order, first to last, and then returns with the first
    # one in which the point is located; this means if you order from highest
    # level to lowest, you will find the correct grid without consulting child
    # masking.  Note also that we will do a few relatively slow operations on
    # strings and whatnot, but they should not be terribly slow.
    cdef int ind[3]
    cdef int gi, fi, nf = len(field_names)
    cdef np.float64_t dds
    cdef np.ndarray[np.float64_t, ndim=3] field
    cdef np.ndarray[np.float64_t, ndim=1] rv = np.zeros(nf, dtype='float64')
    for gi in range(left_edges.shape[0]):
        if not ((left_edges[gi,0] < point[0] < right_edges[gi,0])
            and (left_edges[gi,1] < point[1] < right_edges[gi,1])
            and (left_edges[gi,2] < point[2] < right_edges[gi,2])):
            continue
        # We found our grid!
        for fi in range(3):
            dds = ((right_edges[gi,fi] - left_edges[gi,fi])/
                   (<np.float64_t> dimensions[gi,fi]))
            ind[fi] = <int> ((point[fi] - left_edges[gi,fi])/dds)
        grid = grid_objects[gi]
        for fi in range(nf):
            field = grid[field_names[fi]]
            rv[fi] = field[ind[0], ind[1], ind[2]]
        return rv
    raise KeyError

@cython.cdivision(True)
@cython.boundscheck(False)
@cython.wraparound(False)
def obtain_rvec(data, ftype="gas"):
    # This is just to let the pointers exist and whatnot.  We can't cdef them
    # inside conditionals.
    cdef np.ndarray[np.float64_t, ndim=1] xf
    cdef np.ndarray[np.float64_t, ndim=1] yf
    cdef np.ndarray[np.float64_t, ndim=1] zf
    cdef np.ndarray[np.float64_t, ndim=2] rf
    cdef np.ndarray[np.float64_t, ndim=3] xg
    cdef np.ndarray[np.float64_t, ndim=3] yg
    cdef np.ndarray[np.float64_t, ndim=3] zg
    cdef np.ndarray[np.float64_t, ndim=4] rg
    cdef np.float64_t c[3]
    cdef int i, j, k
    center = data.get_field_parameter("center")
    c[0] = center[0]; c[1] = center[1]; c[2] = center[2]
    if len(data[ftype, 'x'].shape) == 1:
        # One dimensional data
        xf = data[ftype, 'x']
        yf = data[ftype, 'y']
        zf = data[ftype, 'z']
        rf = np.empty((3, xf.shape[0]), 'float64')
        for i in range(xf.shape[0]):
            rf[0, i] = xf[i] - c[0]
            rf[1, i] = yf[i] - c[1]
            rf[2, i] = zf[i] - c[2]
        return rf
    else:
        # Three dimensional data
        xg = data[ftype, 'x']
        yg = data[ftype, 'y']
        zg = data[ftype, 'z']
        rg = np.empty((3, xg.shape[0], xg.shape[1], xg.shape[2]), 'float64')
        for i in range(xg.shape[0]):
            for j in range(xg.shape[1]):
                for k in range(xg.shape[2]):
                    rg[0,i,j,k] = xg[i,j,k] - c[0]
                    rg[1,i,j,k] = yg[i,j,k] - c[1]
                    rg[2,i,j,k] = zg[i,j,k] - c[2]
        return rg

@cython.cdivision(True)
@cython.boundscheck(False)
@cython.wraparound(False)
cdef np.int64_t graycode(np.int64_t x):
    return x^(x>>1)

@cython.cdivision(True)
@cython.boundscheck(False)
@cython.wraparound(False)
cdef np.int64_t igraycode(np.int64_t x):
    cdef np.int64_t i, j
    if x == 0:
        return x
    m = <np.int64_t> ceil(log2(x)) + 1
    i, j = x, 1
    while j < m:
        i = i ^ (x>>j)
        j += 1
    return i

@cython.cdivision(True)
@cython.boundscheck(False)
@cython.wraparound(False)
cdef np.int64_t direction(np.int64_t x, np.int64_t n):
    #assert x < 2**n
    if x == 0:
        return 0
    elif x%2 == 0:
        return tsb(x-1, n)%n
    else:
        return tsb(x, n)%n

@cython.cdivision(True)
@cython.boundscheck(False)
@cython.wraparound(False)
cdef np.int64_t tsb(np.int64_t x, np.int64_t width):
    #assert x < 2**width
    cdef np.int64_t i = 0
    while x&1 and i <= width:
        x = x >> 1
        i += 1
    return i

@cython.cdivision(True)
@cython.boundscheck(False)
@cython.wraparound(False)
cdef np.int64_t bitrange(np.int64_t x, np.int64_t width,
                         np.int64_t start, np.int64_t end):
    return x >> (width-end) & ((2**(end-start))-1)

@cython.cdivision(True)
@cython.boundscheck(False)
@cython.wraparound(False)
cdef np.int64_t rrot(np.int64_t x, np.int64_t i, np.int64_t width):
    i = i%width
    x = (x>>i) | (x<<width-i)
    return x&(2**width-1)

@cython.cdivision(True)
@cython.boundscheck(False)
@cython.wraparound(False)
cdef np.int64_t lrot(np.int64_t x, np.int64_t i, np.int64_t width):
    i = i%width
    x = (x<<i) | (x>>width-i)
    return x&(2**width-1)

@cython.cdivision(True)
@cython.boundscheck(False)
@cython.wraparound(False)
cdef np.int64_t transform(np.int64_t entry, np.int64_t direction,
                          np.int64_t width, np.int64_t x):
    return rrot((x^entry), direction + 1, width)

@cython.cdivision(True)
@cython.boundscheck(False)
@cython.wraparound(False)
cdef np.int64_t entry(np.int64_t x):
    if x == 0: return 0
    return graycode(2*((x-1)/2))

@cython.cdivision(True)
@cython.boundscheck(False)
@cython.wraparound(False)
cdef np.int64_t setbit(np.int64_t x, np.int64_t w, np.int64_t i, np.int64_t b):
    if b == 1:
        return x | 2**(w-i-1)
    elif b == 0:
        return x & ~2**(w-i-1)

@cython.cdivision(True)
@cython.boundscheck(False)
@cython.wraparound(False)
def spread_bits(np.uint64_t x):
    return spread_64bits_by2(x)

@cython.cdivision(True)
@cython.boundscheck(False)
@cython.wraparound(False)
def compact_bits(np.uint64_t x):
    return compact_64bits_by2(x)

@cython.cdivision(True)
@cython.boundscheck(False)
@cython.wraparound(False)
def lsz(np.uint64_t v, int stride = 1, int start = 0):
    cdef int c
    c = start
    while ((np.uint64(1) << np.uint64(c)) & np.uint64(v)):
        c += stride
    return c

@cython.cdivision(True)
@cython.boundscheck(False)
@cython.wraparound(False)
def lsb(np.uint64_t v, int stride = 1, int start = 0):
    cdef int c
    c = start
    while (np.uint64(v) << np.uint64(c)) and not ((np.uint64(1) << np.uint64(c)) & np.uint64(v)):
        c += stride
    return c

@cython.cdivision(True)
@cython.boundscheck(False)
@cython.wraparound(False)
def bitwise_addition(np.uint64_t x, np.int64_t y0, 
                     int stride = 1, int start = 0):
    if (y0 == 0): return x
    cdef int end, p, pstart
    cdef list mstr
    cdef np.uint64_t m, y, out
    y = np.uint64(np.abs(y0))
    if (y0 > 0):
        func_ls = lsz
    else:
        func_ls = lsb
    # Continue until all bits added
    p = 0
    out = x
    while (y >> p):
        if (y & (1 << p)): 
            # Get end point
            pstart = start + p*stride
            end = func_ls(out,stride=stride,start=pstart)
            # Create mask
            mstr = (end + 1) * ['0']
            for i in range(pstart,end+1,stride):
                mstr[i] = '1'
                m = int(''.join(mstr[::-1]), 2)
            # Invert portion in mask
            # print mstr[::-1]
            # print y,p,(pstart,end+1),bin(m),bin(out),bin(~out)
            out = masked_merge_64bit(out, ~out, m)
        # Move to next bit
        p += 1
    return out

@cython.cdivision(True)
@cython.boundscheck(False)
@cython.wraparound(False)
cdef np.int64_t point_to_hilbert(int order, np.int64_t p[3]):
    cdef np.int64_t h, e, d, l, b, w, i, x
    h = e = d = 0
    for i in range(order):
        l = 0
        for x in range(3):
            b = bitrange(p[3-x-1], order, i, i+1)
            l |= (b<<x)
        l = transform(e, d, 3, l)
        w = igraycode(l)
        e = e ^ lrot(entry(w), d+1, 3)
        d = (d + direction(w, 3) + 1)%3
        h = (h<<3)|w
    return h

#def hilbert_point(dimension, order, h):
#    """
#        Convert an index on the Hilbert curve of the specified dimension and
#        order to a set of point coordinates.
#    """
#    #    The bit widths in this function are:
#    #        p[*]  - order
#    #        h     - order*dimension
#    #        l     - dimension
#    #        e     - dimension
#    hwidth = order*dimension
#    e, d = 0, 0
#    p = [0]*dimension
#    for i in range(order):
#        w = utils.bitrange(h, hwidth, i*dimension, i*dimension+dimension)
#        l = utils.graycode(w)
#        l = itransform(e, d, dimension, l)
#        for j in range(dimension):
#            b = utils.bitrange(l, dimension, j, j+1)
#            p[j] = utils.setbit(p[j], order, i, b)
#        e = e ^ utils.lrot(entry(w), d+1, dimension)
#        d = (d + direction(w, dimension) + 1)%dimension
#    return p

@cython.cdivision(True)
@cython.boundscheck(False)
@cython.wraparound(False)
cdef void hilbert_to_point(int order, np.int64_t h, np.int64_t *p):
    cdef np.int64_t hwidth, e, d, w, l, b
    cdef int i, j
    hwidth = 3 * order
    e = d = p[0] = p[1] = p[2] = 0
    for i in range(order):
        w = bitrange(h, hwidth, i*3, i*3+3)
        l = graycode(w)
        l = lrot(l, d +1, 3)^e
        for j in range(3):
            b = bitrange(l, 3, j, j+1)
            p[j] = setbit(p[j], order, i, b)
        e = e ^ lrot(entry(w), d+1, 3)
        d = (d + direction(w, 3) + 1)%3

@cython.cdivision(True)
@cython.boundscheck(False)
@cython.wraparound(False)
def get_hilbert_indices(int order, np.ndarray[np.int64_t, ndim=2] left_index):
    # This is inspired by the scurve package by user cortesi on GH.
    cdef int i
    cdef np.int64_t p[3]
    cdef np.ndarray[np.int64_t, ndim=1] hilbert_indices
    hilbert_indices = np.zeros(left_index.shape[0], 'int64')
    for i in range(left_index.shape[0]):
        p[0] = left_index[i, 0]
        p[1] = left_index[i, 1]
        p[2] = left_index[i, 2]
        hilbert_indices[i] = point_to_hilbert(order, p)
    return hilbert_indices

@cython.cdivision(True)
@cython.boundscheck(False)
@cython.wraparound(False)
def get_hilbert_points(int order, np.ndarray[np.int64_t, ndim=1] indices):
    # This is inspired by the scurve package by user cortesi on GH.
    cdef int i, j
    cdef np.int64_t p[3]
    cdef np.ndarray[np.int64_t, ndim=2] positions
    positions = np.zeros((indices.shape[0], 3), 'int64')
    for i in range(indices.shape[0]):
        hilbert_to_point(order, indices[i], p)
        for j in range(3):
            positions[i, j] = p[j]
    return positions

@cython.cdivision(True)
@cython.boundscheck(False)
@cython.wraparound(False)
cdef np.uint64_t point_to_morton(np.uint64_t p[3]):
    # Weird indent thing going on... also, should this reference the pxd func?
    return encode_morton_64bit(p[0],p[1],p[2])
    
@cython.cdivision(True)
@cython.boundscheck(False)
@cython.wraparound(False)
cdef void morton_to_point(np.uint64_t mi, np.uint64_t *p):
    decode_morton_64bit(mi,p)

@cython.cdivision(True)
@cython.boundscheck(False)
@cython.wraparound(False)
def get_morton_index(np.ndarray[np.uint64_t, ndim=1] left_index):
    cdef int j
    cdef np.uint64_t morton_index
    cdef np.uint64_t p[3]
    for j in range(3):
        if left_index[j] >= INDEX_MAX_64:
            raise ValueError("Point exceeds max ({}) ".format(INDEX_MAX_64)+
                             "for 64bit interleave.")
        p[j] = left_index[j]
    morton_index = point_to_morton(p)
    return morton_index

@cython.cdivision(True)
@cython.boundscheck(False)
@cython.wraparound(False)
def get_morton_indices(np.ndarray[np.uint64_t, ndim=2] left_index):
    cdef np.int64_t i
    cdef int j
    cdef np.ndarray[np.uint64_t, ndim=1] morton_indices
    cdef np.uint64_t p[3]
    morton_indices = np.zeros(left_index.shape[0], 'uint64')
    for i in range(left_index.shape[0]):
        for j in range(3):
            if left_index[i, j] >= INDEX_MAX_64:
                raise ValueError("Point exceeds max ({}) ".format(INDEX_MAX_64)+
                                 "for 64bit interleave.")
            p[j] = left_index[i, j]
        morton_indices[i] = point_to_morton(p)
    return morton_indices

@cython.cdivision(True)
@cython.boundscheck(False)
@cython.wraparound(False)
def get_morton_indices_unravel(np.ndarray[np.uint64_t, ndim=1] left_x,
                               np.ndarray[np.uint64_t, ndim=1] left_y,
                               np.ndarray[np.uint64_t, ndim=1] left_z):
    cdef np.int64_t i
    cdef np.ndarray[np.uint64_t, ndim=1] morton_indices
    cdef np.uint64_t p[3]
    morton_indices = np.zeros(left_x.shape[0], 'uint64')
    for i in range(left_x.shape[0]):
        p[0] = left_x[i]
        p[1] = left_y[i]
        p[2] = left_z[i]
        for j in range(3):
            if p[j] >= INDEX_MAX_64:
                raise ValueError("Point exceeds max ({}) ".format(INDEX_MAX_64)+
                                 "for 64 bit interleave.")
        morton_indices[i] = point_to_morton(p)
    return morton_indices

<<<<<<< HEAD
@cython.cdivision(True)
@cython.boundscheck(False)
@cython.wraparound(False)
def get_morton_point(np.uint64_t index):
    cdef int j
    cdef np.uint64_t p[3]
    cdef np.ndarray[np.uint64_t, ndim=1] position
    position = np.zeros(3, 'uint64')
    morton_to_point(index, p)
    for j in range(3):
        position[j] = p[j]
    return position

@cython.cdivision(True)
@cython.boundscheck(False)
@cython.wraparound(False)
def get_morton_points(np.ndarray[np.uint64_t, ndim=1] indices):
    # This is inspired by the scurve package by user cortesi on GH.
    cdef int i, j
    cdef np.uint64_t p[3]
    cdef np.ndarray[np.uint64_t, ndim=2] positions
    positions = np.zeros((indices.shape[0], 3), 'uint64')
    for i in range(indices.shape[0]):
        morton_to_point(indices[i], p)
        for j in range(3):
            positions[i, j] = p[j]
    return positions

@cython.cdivision(True)
@cython.boundscheck(False)
@cython.wraparound(False)
def get_morton_neighbors_coarse(mi1, max_index1, periodic, nn):
    cdef int i
    cdef np.uint32_t ntot
    cdef np.ndarray[np.uint32_t, ndim=2] index = np.zeros((2*nn+1,3), dtype='uint32')
    cdef np.ndarray[np.uint64_t, ndim=2] ind1_n = np.zeros((2*nn+1,3), dtype='uint64')
    cdef np.ndarray[np.uint64_t, ndim=1] neighbors = np.zeros((2*nn+1)**3, dtype='uint64')
    cdef bint periodicity[3]
    if periodic:
        for i in range(3): periodicity[i] = 1
    else:
        for i in range(3): periodicity[i] = 0
    ntot = morton_neighbors_coarse(mi1, max_index1, periodicity, nn,
                                   index, ind1_n, neighbors)
    return np.resize(neighbors, (ntot,))

@cython.cdivision(True)
@cython.boundscheck(False)
@cython.wraparound(False)
cdef np.uint32_t morton_neighbors_coarse(np.uint64_t mi1, np.uint64_t max_index1,
                                         bint periodicity[3], np.uint32_t nn, 
                                         np.uint32_t[:,:] index,
                                         np.uint64_t[:,:] ind1_n,
                                         np.uint64_t[:] neighbors):
    cdef np.uint32_t ntot = 0
    cdef np.uint64_t ind1[3]
    cdef np.uint32_t count[3]
    cdef np.uint32_t origin[3]
    cdef np.int64_t adv
    cdef int i, j, k, ii, ij, ik
    for i in range(3):
        count[i] = 0
        origin[i] = 0
    # Get indices
    decode_morton_64bit(mi1,ind1)
    # Determine which directions are valid
    for j,i in enumerate(range(-nn,(nn+1))):
        if i == 0:
            for k in range(3):
                ind1_n[j,k] = ind1[k]
                index[count[k],k] = j
                origin[k] = count[k]
                count[k] += 1
        else:
            for k in range(3):
                adv = <np.int64_t>((<np.int64_t>ind1[k]) + i)
                if (adv < 0): 
                    if periodicity[k]:
                        while adv < 0:
                            adv += max_index1
                        ind1_n[j,k] = <np.uint64_t>(adv % max_index1)
                    else:
                        continue
                elif (adv >= max_index1):
                    if periodicity[k]:
                        ind1_n[j,k] = <np.uint64_t>(adv % max_index1)
                    else:
                        continue
                else:
                    ind1_n[j,k] = <np.uint64_t>(adv)
                # print(i,k,adv,max_index1,ind1_n[j,k],adv % max_index1)
                index[count[k],k] = j
                count[k] += 1
    # Iterate over ever combinations
    for ii in range(count[0]):
        i = index[ii,0]
        for ij in range(count[1]):
            j = index[ij,1]
            for ik in range(count[2]):
                k = index[ik,2]
                if (ii != origin[0]) or (ij != origin[1]) or (ik != origin[2]):
                    neighbors[ntot] = encode_morton_64bit(ind1_n[i,0],
                                                          ind1_n[j,1],
                                                          ind1_n[k,2])
                    ntot += 1
    return ntot

@cython.cdivision(True)
@cython.boundscheck(False)
@cython.wraparound(False)
def get_morton_neighbors_refined(mi1, mi2, max_index1, max_index2, periodic, nn):
    cdef int i
    cdef np.uint32_t ntot
    cdef np.ndarray[np.uint32_t, ndim=2] index = np.zeros((2*nn+1,3), dtype='uint32')
    cdef np.ndarray[np.uint64_t, ndim=2] ind1_n = np.zeros((2*nn+1,3), dtype='uint64')
    cdef np.ndarray[np.uint64_t, ndim=2] ind2_n = np.zeros((2*nn+1,3), dtype='uint64')
    cdef np.ndarray[np.uint64_t, ndim=1] neighbors1 = np.zeros((2*nn+1)**3, dtype='uint64')
    cdef np.ndarray[np.uint64_t, ndim=1] neighbors2 = np.zeros((2*nn+1)**3, dtype='uint64')
    cdef bint periodicity[3]
    if periodic:
        for i in range(3): periodicity[i] = 1
    else:
        for i in range(3): periodicity[i] = 0
    ntot = morton_neighbors_refined(mi1, mi2, max_index1, max_index2,
                                    periodicity, nn,
                                    index, ind1_n, ind2_n, 
                                    neighbors1, neighbors2)
    return np.resize(neighbors1, (ntot,)), np.resize(neighbors2, (ntot,))

@cython.cdivision(True)
@cython.boundscheck(False)
@cython.wraparound(False)
cdef np.uint32_t morton_neighbors_refined(np.uint64_t mi1, np.uint64_t mi2, 
                                          np.uint64_t max_index1, np.uint64_t max_index2,
                                          bint periodicity[3], np.uint32_t nn, 
                                          np.uint32_t[:,:] index,
                                          np.uint64_t[:,:] ind1_n,
                                          np.uint64_t[:,:] ind2_n,
                                          np.uint64_t[:] neighbors1,
                                          np.uint64_t[:] neighbors2):
    cdef np.uint32_t ntot = 0
    cdef np.uint64_t ind1[3]
    cdef np.uint64_t ind2[3]
    cdef np.uint32_t count[3]
    cdef np.uint32_t origin[3]
    cdef np.int64_t adv, maj, rem, adv1
    cdef int i, j, k, ii, ij, ik
    for i in range(3):
        count[i] = 0
        origin[i] = 0
    # Get indices
    decode_morton_64bit(mi1,ind1)
    decode_morton_64bit(mi2,ind2)
    # Determine which directions are valid
    for j,i in enumerate(range(-nn,(nn+1))):
        if i == 0:
            for k in range(3):
                ind1_n[j,k] = ind1[k]
                ind2_n[j,k] = ind2[k]
                index[count[k],k] = j
                origin[k] = count[k]
                count[k] += 1
        else:
            for k in range(3):
                adv = <np.int64_t>(ind2[k] + i)
                maj = adv / (<np.int64_t>max_index2)
                rem = adv % (<np.int64_t>max_index2)
                if adv < 0:
                    adv1 = <np.int64_t>(ind1[k] + (maj-1))
                    if adv1 < 0:
                        if periodicity[k]:
                            while adv1 < 0:
                                adv1 += max_index1
                            ind1_n[j,k] = <np.uint64_t>adv1
                        else:
                            continue
                    else:
                        ind1_n[j,k] = <np.uint64_t>adv1
                    while adv < 0:
                        adv += max_index2
                    ind2_n[j,k] = <np.uint64_t>adv
                elif adv >= max_index2:
                    adv1 = <np.int64_t>(ind1[k] + maj)
                    if adv1 >= max_index1:
                        if periodicity[k]:
                            ind1_n[j,k] = <np.uint64_t>(adv1 % <np.int64_t>max_index1)
                        else:
                            continue
                    else:
                        ind1_n[j,k] = <np.uint64_t>adv1
                    ind2_n[j,k] = <np.uint64_t>rem
                else:
                    ind1_n[j,k] = ind1[k]
                    ind2_n[j,k] = <np.uint64_t>(adv)
                index[count[k],k] = j
                count[k] += 1
    # Iterate over ever combinations
    for ii in range(count[0]):
        i = index[ii,0]
        for ij in range(count[1]):
            j = index[ij,1]
            for ik in range(count[2]):
                k = index[ik,2]
                if (ii != origin[0]) or (ij != origin[1]) or (ik != origin[2]):
                    neighbors1[ntot] = encode_morton_64bit(ind1_n[i,0],
                                                           ind1_n[j,1],
                                                           ind1_n[k,2])
                    neighbors2[ntot] = encode_morton_64bit(ind2_n[i,0],
                                                           ind2_n[j,1],
                                                           ind2_n[k,2])
                    ntot += 1
    return ntot

@cython.cdivision(True)
@cython.boundscheck(False)
@cython.wraparound(False)
def morton_neighbor_periodic(np.ndarray[np.uint64_t,ndim=1] p, 
                             list dim_list, list num_list, 
                             np.uint64_t max_index):
    cdef np.uint64_t p1[3]
    cdef int j, dim, num
    for j in range(3):
        p1[j] = np.uint64(p[j])
    for dim,num in zip(dim_list,num_list):
        p1[dim] = np.uint64((np.int64(p[dim]) + num) % max_index)
    return np.int64(point_to_morton(p1))

@cython.cdivision(True)
@cython.boundscheck(False)
@cython.wraparound(False)
def morton_neighbor_bounded(np.ndarray[np.uint64_t,ndim=1] p, 
                            list dim_list, list num_list, 
                            np.uint64_t max_index):
    cdef np.int64_t x
    cdef np.uint64_t p1[3]
    cdef int j, dim, num
    for j in range(3):
        p1[j] = np.uint64(p[j])
    for dim,num in zip(dim_list,num_list):
        x = np.int64(p[dim]) + num
        if (x >= 0) and (x < max_index):
            p1[dim] = np.uint64(x)
        else:
            return np.int64(-1)
    return np.int64(point_to_morton(p1))

@cython.cdivision(True)
@cython.boundscheck(False)
@cython.wraparound(False)
def morton_neighbor(np.ndarray[np.uint64_t,ndim=1] p, 
                    list dim_list, list num_list, 
                    np.uint64_t max_index, periodic = False):
    if periodic:
        return morton_neighbor_periodic(p, dim_list, num_list, max_index)
    else:
        return morton_neighbor_bounded(p, dim_list, num_list, max_index)

@cython.cdivision(True)
@cython.boundscheck(False)
@cython.wraparound(False)
def get_morton_neighbors(np.ndarray[np.uint64_t,ndim=1] mi,
                         int order = ORDER_MAX, periodic = False):
    """Returns array of neighboring morton indices"""
    # Declare
    cdef int i, j, k, l, n
    cdef np.uint64_t max_index
    cdef np.ndarray[np.uint64_t, ndim=2] p
    cdef np.int64_t nmi
    cdef np.ndarray[np.uint64_t, ndim=1] mi_neighbors
    p = get_morton_points(mi)
    mi_neighbors = np.zeros(26*mi.shape[0], 'uint64')
    n = 0
    max_index = np.int64(1 << order)
    # Define function
    if periodic:
        fneighbor = morton_neighbor_periodic
    else:
        fneighbor = morton_neighbor_bounded
    for i in range(mi.shape[0]):
        for j in range(3):
            # +1 in dimension j
            nmi = fneighbor(p[i,:],[j],[+1],max_index)
            if nmi > 0:
                mi_neighbors[n] = np.uint64(nmi)
                n+=1
                # +/- in dimension k
                for k in range(j+1,3):
                    # +1 in dimension k
                    nmi = fneighbor(p[i,:],[j,k],[+1,+1],max_index)
                    if nmi > 0:
                        mi_neighbors[n] = np.uint64(nmi)
                        n+=1
                        # +/- in dimension l
                        for l in range(k+1,3):
                            nmi = fneighbor(p[i,:],[j,k,l],[+1,+1,+1],max_index)
                            if nmi > 0:
                                mi_neighbors[n] = np.uint64(nmi)
                                n+=1
                            nmi = fneighbor(p[i,:],[j,k,l],[+1,+1,-1],max_index)
                            if nmi > 0:
                                mi_neighbors[n] = np.uint64(nmi)
                                n+=1
                    # -1 in dimension k
                    nmi = fneighbor(p[i,:],[j,k],[+1,-1],max_index)
                    if nmi > 0:
                        mi_neighbors[n] = np.uint64(nmi)
                        n+=1
                        # +/- in dimension l
                        for l in range(k+1,3):
                            nmi = fneighbor(p[i,:],[j,k,l],[+1,-1,+1],max_index)
                            if nmi > 0:
                                mi_neighbors[n] = np.uint64(nmi)
                                n+=1
                            nmi = fneighbor(p[i,:],[j,k,l],[+1,-1,-1],max_index)
                            if nmi > 0:
                                mi_neighbors[n] = np.uint64(nmi)
                                n+=1
            # -1 in dimension j
            nmi = fneighbor(p[i,:],[j],[-1],max_index)
            if nmi > 0:
                mi_neighbors[n] = np.uint64(nmi)
                n+=1
                # +/- in dimension k
                for k in range(j+1,3):
                    # +1 in dimension k
                    nmi = fneighbor(p[i,:],[j,k],[-1,+1],max_index)
                    if nmi > 0:
                        mi_neighbors[n] = np.uint64(nmi)
                        n+=1
                        # +/- in dimension l
                        for l in range(k+1,3):
                            nmi = fneighbor(p[i,:],[j,k,l],[-1,+1,+1],max_index)
                            if nmi > 0:
                                mi_neighbors[n] = np.uint64(nmi)
                                n+=1
                            nmi = fneighbor(p[i,:],[j,k,l],[-1,+1,-1],max_index)
                            if nmi > 0:
                                mi_neighbors[n] = np.uint64(nmi)
                                n+=1
                    # -1 in dimension k
                    nmi = fneighbor(p[i,:],[j,k],[-1,-1],max_index)
                    if nmi > 0:
                        mi_neighbors[n] = np.uint64(nmi)
                        n+=1
                        # +/- in dimension l
                        for l in range(k+1,3):
                            nmi = fneighbor(p[i,:],[j,k,l],[-1,-1,+1],max_index)
                            if nmi > 0:
                                mi_neighbors[n] = np.uint64(nmi)
                                n+=1
                            nmi = fneighbor(p[i,:],[j,k,l],[-1,-1,-1],max_index)
                            if nmi > 0:
                                mi_neighbors[n] = np.uint64(nmi)
                                n+=1
    mi_neighbors = np.resize(mi_neighbors,(n,))
    return np.unique(np.hstack([mi,mi_neighbors]))

ctypedef fused anyfloat:
    np.float32_t
    np.float64_t

def ifrexp_cy(np.float64_t x):
    cdef np.int64_t e, m
    m = ifrexp(x, &e)
    return m,e

def msdb_cy(np.int64_t a, np.int64_t b):
    return msdb(a,b)

def msdb_cy(np.int64_t a, np.int64_t b):
    return msdb(a,b)

def xor_msb_cy(np.float64_t a, np.float64_t b):
    return xor_msb(a,b)

def morton_qsort_swap(np.ndarray[np.uint64_t, ndim=1] ind,
                      np.uint64_t a, np.uint64_t b):
    # http://www.geeksforgeeks.org/iterative-quick-sort/
    cdef np.int64_t t = ind[a]
    ind[a] = ind[b]
    ind[b] = t

def morton_qsort_partition(np.ndarray[anyfloat, ndim=2] pos,
                           np.int64_t l, np.int64_t h,
                           np.ndarray[np.uint64_t, ndim=1] ind,
                           use_loop = False):
    # Initialize
    cdef int k
    cdef np.int64_t i, j
    cdef np.float64_t ppos[3]
    cdef np.float64_t ipos[3]
    cdef np.uint64_t done, pivot
    if use_loop:
        # http://www.geeksforgeeks.org/iterative-quick-sort/
        # A bit slower
        # Set starting point & pivot
        i = (l - 1)
        for k in range(3):
            ppos[k] = pos[ind[h],k]
        # Loop over array moving ind for points smaller than pivot to front
        for j in range(l, h):
            for k in range(3):
                ipos[k] = pos[ind[j],k]
            if compare_floats_morton(ipos,ppos):
                i+=1
                morton_qsort_swap(ind,i,j)
        # Swap the pivot to the midpoint in the partition
        i+=1
        morton_qsort_swap(ind,i,h)
        return i
    else:
        # Set starting point & pivot
        i = l-1
        j = h
        done = 0
        pivot = ind[h]
        for k in range(3):
            ppos[k] = pos[pivot,k]
        # Loop until entire array processed
        while not done:
            # Process bottom
            while not done:
                i+=1
                if i == j:
                    done = 1
                    break
                for k in range(3):
                    ipos[k] = pos[ind[i],k]
                if compare_floats_morton(ppos,ipos):
                    ind[j] = ind[i]
                    break
            # Process top
            while not done:
                j-=1
                if j == i:
                    done = 1
                    break
                for k in range(3):
                    ipos[k] = pos[ind[j],k]
                if compare_floats_morton(ipos,ppos):
                    ind[i] = ind[j]
                    break
        ind[j] = pivot
    return j

@cython.cdivision(True)
@cython.boundscheck(False)
@cython.wraparound(False)
def morton_qsort_recursive(np.ndarray[anyfloat, ndim=2] pos,
                           np.int64_t l, np.int64_t h,
                           np.ndarray[np.uint64_t, ndim=1] ind,
                           use_loop = False):
    # http://www.geeksforgeeks.org/iterative-quick-sort/
    cdef np.int64_t p
    if (l < h):
        p = morton_qsort_partition(pos, l, h, ind, use_loop=use_loop)
        morton_qsort_recursive(pos, l, p-1, ind, use_loop=use_loop)
        morton_qsort_recursive(pos, p+1, h, ind, use_loop=use_loop)

@cython.cdivision(True)
@cython.boundscheck(False)
@cython.wraparound(False)
def morton_qsort_iterative(np.ndarray[anyfloat, ndim=2] pos,
                           np.int64_t l, np.int64_t h,
                           np.ndarray[np.uint64_t, ndim=1] ind,
                           use_loop = False):
    # http://www.geeksforgeeks.org/iterative-quick-sort/
    # Auxillary stack
    cdef np.ndarray[np.int64_t, ndim=1] stack = np.zeros(h-l+1, dtype=np.int64)
    cdef np.int64_t top = -1
    cdef np.int64_t p
    top+=1
    stack[top] = l
    top+=1
    stack[top] = h
    # Pop from stack until it's empty
    while (top >= 0):
        # Get next set
        h = stack[top]
        top-=1
        l = stack[top]
        top-=1
        # Partition
        p = morton_qsort_partition(pos, l, h, ind, use_loop=use_loop)
        # Add left partition to the stack
        if (p-1) > l:
            top+=1
            stack[top] = l
            top+=1
            stack[top] = p - 1
        # Add right partition to the stack
        if (p+1) < h:
            top+=1
            stack[top] = p + 1
            top+=1
            stack[top] = h
            
@cython.cdivision(True)
@cython.boundscheck(False)
@cython.wraparound(False)
def morton_qsort(np.ndarray[anyfloat, ndim=2] pos,
                 np.int64_t l, np.int64_t h,
                 np.ndarray[np.uint64_t, ndim=1] ind,
                 recursive = False,
                 use_loop = False):
    #get_morton_argsort1(pos,l,h,ind)
    if recursive:
        morton_qsort_recursive(pos,l,h,ind,use_loop=use_loop)
    else:
        morton_qsort_iterative(pos,l,h,ind,use_loop=use_loop)

@cython.cdivision(True)
@cython.boundscheck(False)
@cython.wraparound(False)
def get_morton_argsort1(np.ndarray[anyfloat, ndim=2] pos, 
                        np.int64_t start, np.int64_t end,
                        np.ndarray[np.uint64_t, ndim=1] ind):
    # Return if only one position selected
    if start >= end: return
    # Initialize
    cdef np.int64_t top 
    top = morton_qsort_partition(pos,start,end,ind)
    # Do remaining parts on either side of pivot, sort side first
    if (top-1-start < end-(top+1)):
        get_morton_argsort1(pos,start,top-1,ind)
        get_morton_argsort1(pos,top+1,end,ind)
    else:
        get_morton_argsort1(pos,top+1,end,ind)
        get_morton_argsort1(pos,start,top-1,ind)
    return

def compare_morton(np.ndarray[anyfloat, ndim=1] p0, np.ndarray[anyfloat, ndim=1] q0):
    cdef np.float64_t p[3]
    cdef np.float64_t q[3]
    # cdef np.int64_t iep,ieq,imp,imq
    cdef int j
    for j in range(3):
        p[j] = p0[j]
        q[j] = q0[j]
        # imp = ifrexp(p[j],&iep)
        # imq = ifrexp(q[j],&ieq)
        # print j,p[j],q[j],xor_msb(p[j],q[j]),'m=',imp,imq,'e=',iep,ieq
    return compare_floats_morton(p,q)

=======
>>>>>>> 3845bf40
@cython.cdivision(True)
@cython.boundscheck(False)
@cython.wraparound(False)
cdef np.int64_t position_to_morton(np.ndarray[floating, ndim=1] pos_x,
                        np.ndarray[floating, ndim=1] pos_y,
                        np.ndarray[floating, ndim=1] pos_z,
                        np.float64_t dds[3], np.float64_t DLE[3],
                        np.float64_t DRE[3],
                        np.ndarray[np.uint64_t, ndim=1] ind,
                        int filter):
    cdef np.uint64_t mi
    cdef np.uint64_t ii[3]
    cdef np.float64_t p[3]
    cdef np.int64_t i, j, use
    cdef np.uint64_t DD[3]
    cdef np.uint64_t FLAG = ~(<np.uint64_t>0)
    for i in range(3):
        DD[i] = <np.uint64_t> ((DRE[i] - DLE[i]) / dds[i])
    for i in range(pos_x.shape[0]):
        use = 1
        p[0] = <np.float64_t> pos_x[i]
        p[1] = <np.float64_t> pos_y[i]
        p[2] = <np.float64_t> pos_z[i]
        for j in range(3):
            if p[j] < DLE[j] or p[j] > DRE[j]:
                if filter == 1:
                    # We only allow 20 levels, so this is inaccessible
                    use = 0
                    break
                return i
            ii[j] = <np.uint64_t> ((p[j] - DLE[j])/dds[j])
            ii[j] = i64clip(ii[j], 0, DD[j] - 1)
        if use == 0:
            ind[i] = FLAG
            continue
        ind[i] = encode_morton_64bit(ii[0],ii[1],ii[2])
    return pos_x.shape[0]

def compute_morton(np.ndarray pos_x, np.ndarray pos_y, np.ndarray pos_z,
                   domain_left_edge, domain_right_edge, filter_bbox = False,
                   order = ORDER_MAX):
    cdef int i
    cdef int filter
    if filter_bbox:
        filter = 1
    else:
        filter = 0
    cdef np.float64_t dds[3]
    cdef np.float64_t DLE[3]
    cdef np.float64_t DRE[3]
    for i in range(3):
        DLE[i] = domain_left_edge[i]
        DRE[i] = domain_right_edge[i]
        dds[i] = (DRE[i] - DLE[i]) / (1 << order)
    cdef np.ndarray[np.uint64_t, ndim=1] ind
    ind = np.zeros(pos_x.shape[0], dtype="uint64")
    cdef np.int64_t rv
    if pos_x.dtype == np.float32:
        rv = position_to_morton[np.float32_t](
                pos_x, pos_y, pos_z, dds, DLE, DRE, ind,
                filter)
    elif pos_x.dtype == np.float64:
        rv = position_to_morton[np.float64_t](
                pos_x, pos_y, pos_z, dds, DLE, DRE, ind,
                filter)
    else:
        print "Could not identify dtype.", pos_x.dtype
        raise NotImplementedError
    if rv < pos_x.shape[0]:
        mis = (pos_x.min(), pos_y.min(), pos_z.min())
        mas = (pos_x.max(), pos_y.max(), pos_z.max())
        raise YTDomainOverflow(mis, mas,
                               domain_left_edge, domain_right_edge)
    return ind

@cython.cdivision(True)
@cython.boundscheck(False)
@cython.wraparound(False)
def dist(np.ndarray[np.float64_t, ndim=1] p0, np.ndarray[np.float64_t, ndim=1] q0):
    cdef int j
    cdef np.float64_t p[3]
    cdef np.float64_t q[3]
    for j in range(3):
        p[j] = p0[j]
        q[j] = q0[j]
    return euclidean_distance(p,q)

@cython.cdivision(True)
@cython.boundscheck(False)
@cython.wraparound(False)
def dist_to_box(np.ndarray[np.float64_t, ndim=1] p,
                np.ndarray[np.float64_t, ndim=1] cbox,
                np.float64_t rbox):
    cdef int j
    cdef np.float64_t d = 0.0
    for j in range(3):
        d+= max((cbox[j]-rbox)-p[j],0.0,p[j]-(cbox[j]+rbox))**2
    return np.sqrt(d)


@cython.cdivision(True)
@cython.boundscheck(False)
@cython.wraparound(False)
def solution_radius(np.ndarray[np.float64_t, ndim=2] P, int k, np.uint64_t i,
                    np.ndarray[np.uint64_t, ndim=1] idx, int order, 
                    np.ndarray[np.float64_t, ndim=1] DLE,
                    np.ndarray[np.float64_t, ndim=1] DRE):
    c = np.zeros(3, dtype=np.float64)
    return quadtree_box(P[i,:],P[idx[k-1],:],order,DLE,DRE,c)

@cython.cdivision(True)
@cython.boundscheck(False)
@cython.wraparound(False)
def knn_direct(np.ndarray[np.float64_t, ndim=2] P, int k, np.uint64_t i,
               np.ndarray[np.uint64_t, ndim=1] idx, return_dist = False, 
               return_rad = False):
    """Directly compute the k nearest neighbors by sorting on distance.

    Args:
        P (np.ndarray): (N,d) array of points to search sorted by Morton order.
        k (int): number of nearest neighbors to find.
        i (int): index of point that nearest neighbors should be found for.
        idx (np.ndarray): indicies of points from P to be considered.
        return_dist (Optional[bool]): If True, distances to the k nearest 
            neighbors are also returned (in order of proximity). 
            (default = False) 
        return_rad (Optional[bool]): If True, distance to farthest nearest 
            neighbor is also returned. This is set to False if return_dist is 
            True. (default = False)

    Returns: 
        np.ndarray: Indicies of k nearest neighbors to point i. 

    """
    cdef int j,m
    #cdef np.ndarray[np.float64_t, ndim=1] dist
    cdef np.ndarray[long, ndim=1] sort_fwd
    cdef np.float64_t ipos[3]
    cdef np.float64_t jpos[3]
    dist = np.zeros(len(idx),dtype=[('dist','float64'),('ind','int64')])
    for m in range(3): ipos[m] = P[i,m]
    for j in range(len(idx)):
        for m in range(3): jpos[m] = P[idx[j],m]
        dist['dist'][j] = euclidean_distance(ipos,jpos)
        dist['ind'][j] = idx[j]
    # TODO: this can be done more efficiently for just appending a few
    # values. Possibly sort addition first and then make a collective pass
    sort_fwd = np.argsort(dist,order=('dist','ind'))[:k]#.astype(np.uint64)
    if return_dist:
        return idx[sort_fwd],dist['dist'][sort_fwd]
    elif return_rad:
        return idx[sort_fwd],dist['dist'][sort_fwd][k-1]
    else:
        return idx[sort_fwd]

@cython.boundscheck(False)
@cython.wraparound(False)
@cython.cdivision(True)
def quadtree_box(np.ndarray[np.float64_t, ndim=1] p, 
                 np.ndarray[np.float64_t, ndim=1] q, int order, 
                 np.ndarray[np.float64_t, ndim=1] DLE,
                 np.ndarray[np.float64_t, ndim=1] DRE,
                 np.ndarray[np.float64_t, ndim=1] c):
    # Declare & transfer values to ctypes
    cdef int j
    cdef np.float64_t ppos[3]
    cdef np.float64_t qpos[3]
    cdef np.float64_t rbox
    cdef np.float64_t cbox[3]
    cdef np.float64_t DLE1[3]
    cdef np.float64_t DRE1[3]
    for j in range(3):
        ppos[j] = p[j]
        qpos[j] = q[j]
        DLE1[j] = DLE[j]
        DRE1[j] = DRE[j] 
    # Get smallest box containing p & q
    rbox = smallest_quadtree_box(ppos,qpos,order,DLE1,DRE1,
                                 &cbox[0],&cbox[1],&cbox[2])
    # Transfer values to python array
    for j in range(3):
        c[j] = cbox[j]
    return rbox
   

@cython.boundscheck(False)
@cython.wraparound(False)
@cython.cdivision(True)
def csearch_morton(np.ndarray[np.float64_t, ndim=2] P, int k, np.uint64_t i,
                   np.ndarray[np.uint64_t, ndim=1] Ai, 
                   np.uint64_t l, np.uint64_t h, int order,
                   np.ndarray[np.float64_t, ndim=1] DLE,
                   np.ndarray[np.float64_t, ndim=1] DRE, int nu = 4):
    """Expand search concentrically to determine set of k nearest neighbors for 
    point i. 

    Args: 
        P (np.ndarray): (N,d) array of points to search sorted by Morton order. 
        k (int): number of nearest neighbors to find. 
        i (int): index of point that nearest neighbors should be found for. 
        Ai (np.ndarray): (N,k) array of partial nearest neighbor indices. 
        l (int): index of lowest point to consider in addition to Ai. 
        h (int): index of highest point to consider in addition to Ai. 
        order (int): Maximum depth that Morton order quadtree should reach. 
        DLE (np.float64[3]): 3 floats defining domain lower bounds in each dim.
        DRE (np.float64[3]): 3 floats defining domain upper bounds in each dim.
        nu (int): minimum number of points before a direct knn search is 
            performed. (default = 4) 

    Returns: 
        np.ndarray: (N,k) array of nearest neighbor indices. 

    Raises: 
        ValueError: If l<i<h. l and h must be on the same side of i. 

    """
    cdef int j
    cdef np.uint64_t m
    # Make sure that h and l are both larger/smaller than i
    if (l < i) and (h > i):
        raise ValueError("Both l and h must be on the same side of i.")
    m = np.uint64((h + l)/2)
    # New range is small enough to consider directly 
    if (h-l) < nu:
        if m > i:
            return knn_direct(P,k,i,np.hstack((Ai,np.arange(l,h+1,dtype=np.uint64))))
        else:
            return knn_direct(P,k,i,np.hstack((np.arange(l,h+1,dtype=np.uint64),Ai)))
    # Add middle point
    if m > i:
        Ai,rad_Ai = knn_direct(P,k,i,np.hstack((Ai,m)).astype(np.uint64),return_rad=True)
    else:
        Ai,rad_Ai = knn_direct(P,k,i,np.hstack((m,Ai)).astype(np.uint64),return_rad=True)
    cbox_sol = np.zeros(3,dtype=np.float64)
    rbox_sol = quadtree_box(P[i,:],P[Ai[k-1],:],order,DLE,DRE,cbox_sol)
    # Return current solution if hl box is outside current solution's box
    # Uses actual box
    cbox_hl = np.zeros(3,dtype=np.float64)
    rbox_hl = quadtree_box(P[l,:],P[h,:],order,DLE,DRE,cbox_hl)
    if dist_to_box(cbox_sol,cbox_hl,rbox_hl) >= 1.5*rbox_sol:
        print '{} outside: rad = {}, rbox = {}, dist = {}'.format(m,rad_Ai,rbox_sol,dist_to_box(P[i,:],cbox_hl,rbox_hl))
        return Ai
    # Expand search to lower/higher indicies as needed 
    if i < m: # They are already sorted...
        Ai = csearch_morton(P,k,i,Ai,l,m-1,order,DLE,DRE,nu=nu)
        if compare_morton(P[m,:],P[i,:]+dist(P[i,:],P[Ai[k-1],:])):
            Ai = csearch_morton(P,k,i,Ai,m+1,h,order,DLE,DRE,nu=nu)
    else:
        Ai = csearch_morton(P,k,i,Ai,m+1,h,order,DLE,DRE,nu=nu)
        if compare_morton(P[i,:]-dist(P[i,:],P[Ai[k-1],:]),P[m,:]):
            Ai = csearch_morton(P,k,i,Ai,l,m-1,order,DLE,DRE,nu=nu)
    return Ai


@cython.boundscheck(False)
@cython.wraparound(False)
@cython.cdivision(True)
def knn_morton(np.ndarray[np.float64_t, ndim=2] P0, int k, np.uint64_t i0,
               float c = 1.0, int nu = 4, issorted = False, int order = ORDER_MAX, 
               np.ndarray[np.float64_t, ndim=1] DLE = np.zeros(3,dtype=np.float64),
               np.ndarray[np.float64_t, ndim=1] DRE = np.zeros(3,dtype=np.float64)):
    """Get the indicies of the k nearest neighbors to point i. 
 
    Args: 
        P (np.ndarray): (N,d) array of points to search. 
        k (int): number of nearest neighbors to find for each point in P. 
        i (np.uint64): index of point to find neighbors for.
        c (float): factor determining how many indicies before/after i are used
            in the initial search (i-c*k to i+c*k, default = 1.0) 
        nu (int): minimum number of points before a direct knn search is 
            performed. (default = 4) 
        issorted (Optional[bool]): if True, P is assumed to be sorted already 
            according to Morton order. 
        order (int): Maximum depth that Morton order quadtree should reach. 
            If not provided, ORDER_MAX is used. 
        DLE (np.ndarray): (d,) array of domain lower bounds in each dimension. 
            If not provided, this is determined from the points. 
        DRE (np.ndarray): (d,) array of domain upper bounds in each dimension. 
            If not provided, this is determined from the points. 

    Returns: 
        np.ndarray: (N,k) indicies of k nearest neighbors for each point in P.
"""
    cdef int j
    cdef np.uint64_t i
    cdef np.int64_t N = P0.shape[0]
    cdef np.ndarray[np.float64_t, ndim=2] P
    cdef np.ndarray[np.uint64_t, ndim=1] sort_fwd = np.arange(N,dtype=np.uint64)
    cdef np.ndarray[np.uint64_t, ndim=1] sort_rev = np.arange(N,dtype=np.uint64)
    cdef np.ndarray[np.uint64_t, ndim=1] Ai
    cdef np.int64_t idxmin, idxmax, u, l, I
    # Sort if necessary
    if issorted:
        P = P0
        i = i0
    else:
        morton_qsort(P0,0,N-1,sort_fwd)
        sort_rev = np.argsort(sort_fwd).astype(np.uint64)
        P = P0[sort_fwd,:]
        i = sort_rev[i0]
    # Check domain and set if singular
    for j in range(3):
        if DLE[j] == DRE[j]: 
            DLE[j] = min(P[:,j])
            DRE[j] = max(P[:,j])
    # Get initial guess bassed on position in z-order
    idxmin = <np.int64_t>max(i-c*k, 0)
    idxmax = <np.int64_t>min(i+c*k, N-1)
    Ai = np.hstack((np.arange(idxmin,i,dtype=np.uint64),
                    np.arange(i+1,idxmax+1,dtype=np.uint64)))
    Ai,rad_Ai = knn_direct(P,k,i,Ai,return_rad=True)
    # Get radius of solution
    cbox_Ai = np.zeros(3,dtype=np.float64)
    rbox_Ai = quadtree_box(P[i,:],P[Ai[k-1],:],order,DLE,DRE,cbox_Ai)
    rad_Ai = rbox_Ai
    # Extend upper bound to match lower bound
    if idxmax < (N-1):
        if compare_morton(P[i,:]+rad_Ai,P[idxmax,:]):
            u = i
        else:
            I = 1
            while (idxmax+(2**I) < N) and compare_morton(P[idxmax+(2**I),:],P[i,:]+rad_Ai):
                I+=1
            u = min(idxmax+(2**I),N-1)
            Ai = csearch_morton(P,k,i,Ai,min(idxmax+1,N-1),u,order,DLE,DRE,nu=nu)
    else:
        u = idxmax
    # Extend lower bound to match upper bound
    if idxmin > 0:
        if compare_morton(P[idxmin,:],P[i,:]-rad_Ai):
            l = i
        else:
            I = 1
            while (idxmin-(2**I) >= 0) and compare_morton(P[i,:]-rad_Ai,P[idxmin-(2**I),:]):
                I+=1
            l = max(idxmin-(2**I),0)
            Ai = csearch_morton(P,k,i,Ai,l,max(idxmin-1,0),order,DLE,DRE,nu=nu)
    else:
        l = idxmin
    # Return indices of neighbors in the correct order
    if issorted:
        return Ai
    else:
        return sort_fwd[Ai]

@cython.boundscheck(False)
@cython.wraparound(False)
@cython.cdivision(True)
def obtain_rv_vec(data, ftype="gas"):
    # This is just to let the pointers exist and whatnot.  We can't cdef them
    # inside conditionals.
    cdef np.ndarray[np.float64_t, ndim=1] vxf
    cdef np.ndarray[np.float64_t, ndim=1] vyf
    cdef np.ndarray[np.float64_t, ndim=1] vzf
    cdef np.ndarray[np.float64_t, ndim=2] rvf
    cdef np.ndarray[np.float64_t, ndim=3] vxg
    cdef np.ndarray[np.float64_t, ndim=3] vyg
    cdef np.ndarray[np.float64_t, ndim=3] vzg
    cdef np.ndarray[np.float64_t, ndim=4] rvg
    cdef np.float64_t bv[3]
    cdef int i, j, k
    bulk_velocity = data.get_field_parameter("bulk_velocity")
    if bulk_velocity == None:
        bulk_velocity = np.zeros(3)
    bv[0] = bulk_velocity[0]; bv[1] = bulk_velocity[1]; bv[2] = bulk_velocity[2]
    if len(data[ftype, 'velocity_x'].shape) == 1:
        # One dimensional data
        vxf = data[ftype, 'velocity_x'].astype("float64")
        vyf = data[ftype, 'velocity_y'].astype("float64")
        vzf = data[ftype, 'velocity_z'].astype("float64")
        rvf = np.empty((3, vxf.shape[0]), 'float64')
        for i in range(vxf.shape[0]):
            rvf[0, i] = vxf[i] - bv[0]
            rvf[1, i] = vyf[i] - bv[1]
            rvf[2, i] = vzf[i] - bv[2]
        return rvf
    else:
        # Three dimensional data
        vxg = data[ftype, 'velocity_x'].astype("float64")
        vyg = data[ftype, 'velocity_y'].astype("float64")
        vzg = data[ftype, 'velocity_z'].astype("float64")
        rvg = np.empty((3, vxg.shape[0], vxg.shape[1], vxg.shape[2]), 'float64')
        for i in range(vxg.shape[0]):
            for j in range(vxg.shape[1]):
                for k in range(vxg.shape[2]):
                    rvg[0,i,j,k] = vxg[i,j,k] - bv[0]
                    rvg[1,i,j,k] = vyg[i,j,k] - bv[1]
                    rvg[2,i,j,k] = vzg[i,j,k] - bv[2]
        return rvg

cdef struct PointSet
cdef struct PointSet:
    int count
    # First index is point index, second is xyz
    np.float64_t points[3][3]
    PointSet *next

cdef inline void get_intersection(np.float64_t p0[3], np.float64_t p1[3],
                                  int ax, np.float64_t coord, PointSet *p):
    cdef np.float64_t vec[3]
    cdef np.float64_t t
    for j in range(3):
        vec[j] = p1[j] - p0[j]
    if vec[ax] == 0.0:
        return  # bail if the line is in the plane
    t = (coord - p0[ax])/vec[ax]
    # We know that if they're on opposite sides, it has to intersect.  And we
    # won't get called otherwise.
    for j in range(3):
        p.points[p.count][j] = p0[j] + vec[j] * t
    p.count += 1

@cython.cdivision(True)
def triangle_plane_intersect(int ax, np.float64_t coord,
                             np.ndarray[np.float64_t, ndim=3] triangles):
    cdef np.float64_t p0[3]
    cdef np.float64_t p1[3]
    cdef np.float64_t p3[3]
    cdef np.float64_t E0[3]
    cdef np.float64_t E1[3]
    cdef np.float64_t tri_norm[3]
    cdef np.float64_t plane_norm[3]
    cdef np.float64_t dp
    cdef int i, j, k, count, ntri, nlines
    nlines = 0
    ntri = triangles.shape[0]
    cdef PointSet *first
    cdef PointSet *last
    cdef PointSet *points
    first = last = points = NULL
    for i in range(ntri):
        count = 0

        # skip if triangle is close to being parallel to plane
        for j in range(3):
            p0[j] = triangles[i, 0, j]
            p1[j] = triangles[i, 1, j]
            p3[j] = triangles[i, 2, j]
            plane_norm[j] = 0.0
        plane_norm[ax] = 1.0
        subtract(p1, p0, E0)
        subtract(p3, p0, E1)
        cross(E0, E1, tri_norm)
        dp = dot(tri_norm, plane_norm)
        dp /= L2_norm(tri_norm)
        if (fabs(dp) > 0.995):
            continue
        
        # Now for each line segment (01, 12, 20) we check to see how many cross
        # the coordinate.
        for j in range(3):
            p3[j] = copysign(1.0, triangles[i, j, ax] - coord)
        if p3[0] * p3[1] < 0: count += 1
        if p3[1] * p3[2] < 0: count += 1
        if p3[2] * p3[0] < 0: count += 1
        if count == 2:
            nlines += 1
        elif count == 3:
            nlines += 2
        else:
            continue
        points = <PointSet *> malloc(sizeof(PointSet))
        points.count = 0
        points.next = NULL
        if p3[0] * p3[1] < 0:
            for j in range(3):
                p0[j] = triangles[i, 0, j]
                p1[j] = triangles[i, 1, j]
            get_intersection(p0, p1, ax, coord, points)
        if p3[1] * p3[2] < 0:
            for j in range(3):
                p0[j] = triangles[i, 1, j]
                p1[j] = triangles[i, 2, j]
            get_intersection(p0, p1, ax, coord, points)
        if p3[2] * p3[0] < 0:
            for j in range(3):
                p0[j] = triangles[i, 2, j]
                p1[j] = triangles[i, 0, j]
            get_intersection(p0, p1, ax, coord, points)
        if last != NULL:
            last.next = points
        if first == NULL:
            first = points
        last = points
    points = first
    cdef np.ndarray[np.float64_t, ndim=3] line_segments
    line_segments = np.empty((nlines, 2, 3), dtype="float64")
    k = 0
    while points != NULL:
        for j in range(3):
            line_segments[k, 0, j] = points.points[0][j]
            line_segments[k, 1, j] = points.points[1][j]
        k += 1
        if points.count == 3:
            for j in range(3):
                line_segments[k, 0, j] = points.points[1][j]
                line_segments[k, 1, j] = points.points[2][j]
            k += 1
        last = points
        points = points.next
        free(last)
    return line_segments<|MERGE_RESOLUTION|>--- conflicted
+++ resolved
@@ -437,7 +437,6 @@
         morton_indices[i] = point_to_morton(p)
     return morton_indices
 
-<<<<<<< HEAD
 @cython.cdivision(True)
 @cython.boundscheck(False)
 @cython.wraparound(False)
@@ -795,10 +794,6 @@
     mi_neighbors = np.resize(mi_neighbors,(n,))
     return np.unique(np.hstack([mi,mi_neighbors]))
 
-ctypedef fused anyfloat:
-    np.float32_t
-    np.float64_t
-
 def ifrexp_cy(np.float64_t x):
     cdef np.int64_t e, m
     m = ifrexp(x, &e)
@@ -820,7 +815,7 @@
     ind[a] = ind[b]
     ind[b] = t
 
-def morton_qsort_partition(np.ndarray[anyfloat, ndim=2] pos,
+def morton_qsort_partition(np.ndarray[floating, ndim=2] pos,
                            np.int64_t l, np.int64_t h,
                            np.ndarray[np.uint64_t, ndim=1] ind,
                            use_loop = False):
@@ -886,7 +881,7 @@
 @cython.cdivision(True)
 @cython.boundscheck(False)
 @cython.wraparound(False)
-def morton_qsort_recursive(np.ndarray[anyfloat, ndim=2] pos,
+def morton_qsort_recursive(np.ndarray[floating, ndim=2] pos,
                            np.int64_t l, np.int64_t h,
                            np.ndarray[np.uint64_t, ndim=1] ind,
                            use_loop = False):
@@ -900,7 +895,7 @@
 @cython.cdivision(True)
 @cython.boundscheck(False)
 @cython.wraparound(False)
-def morton_qsort_iterative(np.ndarray[anyfloat, ndim=2] pos,
+def morton_qsort_iterative(np.ndarray[floating, ndim=2] pos,
                            np.int64_t l, np.int64_t h,
                            np.ndarray[np.uint64_t, ndim=1] ind,
                            use_loop = False):
@@ -938,7 +933,7 @@
 @cython.cdivision(True)
 @cython.boundscheck(False)
 @cython.wraparound(False)
-def morton_qsort(np.ndarray[anyfloat, ndim=2] pos,
+def morton_qsort(np.ndarray[floating, ndim=2] pos,
                  np.int64_t l, np.int64_t h,
                  np.ndarray[np.uint64_t, ndim=1] ind,
                  recursive = False,
@@ -952,7 +947,7 @@
 @cython.cdivision(True)
 @cython.boundscheck(False)
 @cython.wraparound(False)
-def get_morton_argsort1(np.ndarray[anyfloat, ndim=2] pos, 
+def get_morton_argsort1(np.ndarray[floating, ndim=2] pos, 
                         np.int64_t start, np.int64_t end,
                         np.ndarray[np.uint64_t, ndim=1] ind):
     # Return if only one position selected
@@ -969,7 +964,7 @@
         get_morton_argsort1(pos,start,top-1,ind)
     return
 
-def compare_morton(np.ndarray[anyfloat, ndim=1] p0, np.ndarray[anyfloat, ndim=1] q0):
+def compare_morton(np.ndarray[floating, ndim=1] p0, np.ndarray[floating, ndim=1] q0):
     cdef np.float64_t p[3]
     cdef np.float64_t q[3]
     # cdef np.int64_t iep,ieq,imp,imq
@@ -982,8 +977,6 @@
         # print j,p[j],q[j],xor_msb(p[j],q[j]),'m=',imp,imq,'e=',iep,ieq
     return compare_floats_morton(p,q)
 
-=======
->>>>>>> 3845bf40
 @cython.cdivision(True)
 @cython.boundscheck(False)
 @cython.wraparound(False)
