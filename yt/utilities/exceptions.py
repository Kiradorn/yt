--- conflicted
+++ resolved
@@ -13,6 +13,7 @@
 # The full license is in the file COPYING.txt, distributed with this software.
 #-----------------------------------------------------------------------------
 
+
 # We don't need to import 'exceptions'
 #import exceptions
 import os.path
@@ -199,7 +200,13 @@
         s += "Your model has been saved as %s .  You should upload manually." % (self.fn)
         return s
 
-<<<<<<< HEAD
+class YTInvalidWidthError(YTException):
+    def __init__(self, error):
+        self.error = error
+
+    def __str__(self):
+        return str(self.error)
+
 class YTEmptyProfileData(Exception):
     pass
 
@@ -214,12 +221,4 @@
                %s
                But being asked to add it with:
                %s""" % (self.field, self.old_spec, self.new_spec)
-        return r
-=======
-class YTInvalidWidthError(YTException):
-    def __init__(self, error):
-        self.error = error
-
-    def __str__(self):
-        return str(self.error)
->>>>>>> 02c82131
+        return r