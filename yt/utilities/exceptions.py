--- conflicted
+++ resolved
@@ -426,7 +426,14 @@
     def __str__(self):
         return "A file already exists at %s and clobber=False." % self.filename
 
-<<<<<<< HEAD
+class YTGDFUnknownGeometry(Exception):
+    def __init__(self, geometry):
+        self.geometry = geometry
+
+    def __str__(self):
+        return '''Unknown geometry %i. Please refer to GDF standard
+                  for more information''' % self.geometry
+
 class YTInvalidUnitEquivalence(Exception):
     def __init__(self, equiv, unit1, unit2):
         self.equiv = equiv
@@ -437,14 +444,3 @@
         return "The unit equivalence '%s' does not exist for the units '%s' and '%s.'" % (self.equiv,
                                                                                           self.unit1,
                                                                                           self.unit2)
-=======
-
-class YTGDFUnknownGeometry(Exception):
-    def __init__(self, geometry):
-        self.geometry = geometry
-
-    def __str__(self):
-        return '''Unknown geometry %i. Please refer to GDF standard
-                  for more information''' % self.geometry
-
->>>>>>> dc7e98e5
