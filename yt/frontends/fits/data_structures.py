--- conflicted
+++ resolved
@@ -33,69 +33,13 @@
 from .fields import FITSFieldInfo
 from yt.utilities.decompose import \
     decompose_array, get_psize
-<<<<<<< HEAD
 from yt.units.unit_lookup_table import \
     default_unit_symbol_lut, \
     prefixable_units, \
     unit_prefixes
 from yt.units import dimensions
 from yt.units.yt_array import YTQuantity
-
-class astropy_imports:
-    _pyfits = None
-    @property
-    def pyfits(self):
-        if self._pyfits is None:
-            try:
-                import astropy.io.fits as pyfits
-                self.log
-            except ImportError:
-                pyfits = None
-            self._pyfits = pyfits
-        return self._pyfits
-
-    _pywcs = None
-    @property
-    def pywcs(self):
-        if self._pywcs is None:
-            try:
-                import astropy.wcs as pywcs
-                self.log
-            except ImportError:
-                pywcs = None
-            self._pywcs = pywcs
-        return self._pywcs
-
-    _log = None
-    @property
-    def log(self):
-        if self._log is None:
-            try:
-                from astropy import log
-                if log.exception_logging_enabled():
-                    log.disable_exception_logging()
-            except ImportError:
-                log = None
-            self._log = log
-        return self._log
-
-    _conv = None
-    @property
-    def conv(self):
-        if self._conv is None:
-            try:
-                import astropy.convolution as conv
-                self.log
-            except ImportError:
-                conv = None
-            self._conv = conv
-        return self._conv
-=======
-from yt.units.unit_lookup_table import default_unit_symbol_lut
 from yt.utilities.on_demand_imports import ap
->>>>>>> 0933f2e4
-
-ap = astropy_imports()
 
 lon_prefixes = ["X","RA","GLON"]
 lat_prefixes = ["Y","DEC","GLAT"]
