--- conflicted
+++ resolved
@@ -232,11 +232,7 @@
         def get_owls_ion_density_field(ion, ftype, itab):
             def _func(field, data):
 
-<<<<<<< HEAD
-                # get element symbol from ion string. ion string will 
-=======
                 # get element symbol from ion string. ion string will
->>>>>>> bcd44287
                 # be a member of the tuple _ions (i.e. si13)
                 #--------------------------------------------------------
                 if ion[0:2].isalpha():
@@ -260,15 +256,9 @@
                 # find ion balance using log nH and log T
                 #--------------------------------------------------------
                 i_frac = itab.interp( log_nH, log_T )
-<<<<<<< HEAD
-                return data[ftype,"Density"] * m_frac * i_frac 
-            return _func
-            
-=======
                 return data[ftype,"Density"] * m_frac * i_frac
             return _func
 
->>>>>>> bcd44287
         ion_path = self._get_owls_ion_data_dir()
         fname = os.path.join( ion_path, ion+".hdf5" )
         itab = oit.IonTableOWLS( fname )
