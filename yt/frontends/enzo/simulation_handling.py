--- conflicted
+++ resolved
@@ -22,16 +22,12 @@
 from yt.convenience import \
     load
 from yt.data_objects.time_series import \
-<<<<<<< HEAD
     SimulationTimeSeries, DatasetSeries
-=======
-    SimulationTimeSeries, TimeSeriesData
 from yt.units import dimensions
 from yt.units.unit_registry import \
      UnitRegistry
 from yt.units.yt_array import \
      YTArray, YTQuantity
->>>>>>> 65ef18b5
 from yt.utilities.cosmology import \
     Cosmology
 from yt.utilities.definitions import \
@@ -46,37 +42,15 @@
     gravitational_constant_cgs as G
 
 class EnzoSimulation(SimulationTimeSeries):
-<<<<<<< HEAD
     r"""Class for creating DatasetSeries object from an Enzo
     simulation parameter file.
-    """
-    def __init__(self, parameter_filename, find_outputs=False):
-        r"""Initialize an Enzo Simulation object.
-
-        Upon creation, the parameter file is parsed and the time and redshift
-        are calculated and stored in all_outputs.  A time units dictionary is
-        instantiated to allow for time outputs to be requested with physical
-        time units.  The get_time_series can be used to generate a
-        DatasetSeries object.
-
-        parameter_filename : str
-            The simulation parameter file.
-        find_outputs : bool
-            If True, subdirectories within the GlobalDir directory are
-            searched one by one for datasets.  Time and redshift
-            information are gathered by temporarily instantiating each
-            dataset.  This can be used when simulation data was created
-            in a non-standard way, making it difficult to guess the
-            corresponding time and redshift information.
-            Default: False.
-=======
-    r"""Initialize an Enzo Simulation object.
 
     Upon creation, the parameter file is parsed and the time and redshift
     are calculated and stored in all_outputs.  A time units dictionary is
     instantiated to allow for time outputs to be requested with physical
     time units.  The get_time_series can be used to generate a
     TimeSeriesData object.
+    DatasetSeries object.
 
     parameter_filename : str
         The simulation parameter file.
@@ -102,9 +76,7 @@
     >>> es.get_time_series()
     >>> for pf in es:
     ...     print pf.current_time
-
     """
->>>>>>> 65ef18b5
 
     def __init__(self, parameter_filename, find_outputs=False):
 
@@ -323,12 +295,8 @@
             if os.path.exists(output['filename']):
                 init_outputs.append(output['filename'])
             
-<<<<<<< HEAD
-        DatasetSeries.__init__(self, outputs=init_outputs, parallel=parallel)
-=======
-        TimeSeriesData.__init__(self, outputs=init_outputs, parallel=parallel,
+        DatasetSeries.__init__(self, outputs=init_outputs, parallel=parallel,
                                 setup_function=setup_function)
->>>>>>> 65ef18b5
         mylog.info("%d outputs loaded into time series.", len(init_outputs))
 
     def _parse_parameter_file(self):
