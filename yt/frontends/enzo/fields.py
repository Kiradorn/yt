--- conflicted
+++ resolved
@@ -58,13 +58,9 @@
 
 class EnzoFieldInfo(FieldInfoContainer):
     known_other_fields = (
-<<<<<<< HEAD
-        ("Cooling_Time", ("code_time", ["cooling_time"], None)),
+        ("Cooling_Time", ("s", ["cooling_time"], None)),
         ("Dengo_Cooling_Rate", ("erg/g/s", [], None)),
         ("Grackle_Cooling_Rate", ("erg/s/cm**3", [], None)),
-=======
-        ("Cooling_Time", ("s", ["cooling_time"], None)),
->>>>>>> 2d73d2f2
         ("HI_kph", ("1/code_time", [], None)),
         ("HeI_kph", ("1/code_time", [], None)),
         ("HeII_kph", ("1/code_time", [], None)),
@@ -160,16 +156,12 @@
 
     def setup_fluid_fields(self):
         # Now we conditionally load a few other things.
-<<<<<<< HEAD
-        if self.pf.parameters["MultiSpecies"] > 0 or \
-           self.pf.parameters.get("DengoChemistryModel", 0) == 1:
-=======
         params = self.ds.parameters
         multi_species = params.get("MultiSpecies", None)
+        dengo = params.get("DengoChemistryModel", 0)
         if multi_species is None:
             multi_species = params["Physics"]["AtomicPhysics"]["MultiSpecies"]
-        if multi_species > 0:
->>>>>>> 2d73d2f2
+        if multi_species > 0 or dengo == 1:
             self.setup_species_fields()
         self.setup_energy_field()
 
