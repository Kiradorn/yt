--- conflicted
+++ resolved
@@ -42,12 +42,9 @@
 from yt.utilities.io_handler import \
     io_registry
 
-<<<<<<< HEAD
 from .fields import ChomboFieldInfo, Orion2FieldInfo, \
-    ChomboPICFieldInfo1D, ChomboPICFieldInfo2D, ChomboPICFieldInfo3D 
-=======
-from .fields import ChomboFieldInfo, Orion2FieldInfo, PlutoFieldInfo
->>>>>>> 5f28ea50
+    ChomboPICFieldInfo1D, ChomboPICFieldInfo2D, ChomboPICFieldInfo3D, \
+    PlutoFieldInfo
 
 class ChomboGrid(AMRGridPatch):
     _id_offset = 0
@@ -128,7 +125,7 @@
         # only do anything if the dataset contains particles
         if not any([f[1].startswith('particle_') for f in self.field_list]):
             return
-        
+
         self.num_particles = 0
         particles_per_grid = []
         for key, val in self._handle.items():
@@ -194,7 +191,7 @@
             for level_id, box in enumerate(boxes):
                 si = np.array([box['lo_%s' % ax] for ax in 'ijk'[:D]])
                 ei = np.array([box['hi_%s' % ax] for ax in 'ijk'[:D]])
-                
+
                 if D == 1:
                     si = np.concatenate((si, [0.0, 0.0]))
                     ei = np.concatenate((ei, [0.0, 0.0]))
@@ -298,7 +295,7 @@
         return f
 
     def _parse_parameter_file(self):
-        
+
         self.unique_identifier = \
                                int(os.stat(self.parameter_filename)[ST_CTIME])
         self.dimensionality = self._handle['Chombo_global/'].attrs['SpaceDim']
@@ -316,7 +313,7 @@
             self.domain_left_edge = np.concatenate((self.domain_left_edge, [0.0]))
             self.domain_right_edge = np.concatenate((self.domain_right_edge, [1.0]))
             self.domain_dimensions = np.concatenate((self.domain_dimensions, [1]))
-        
+
         self.refine_by = self._handle['/level_0'].attrs['ref_ratio']
         self._determine_periodic()
 
@@ -354,10 +351,10 @@
     @classmethod
     def _is_valid(self, *args, **kwargs):
 
-        pluto_ini_file_exists  = False
+        pluto_ini_file_exists = False
         orion2_ini_file_exists = False
 
-        if type(args[0]) == type(""):
+        if isinstance(args[0], str):
             dir_name = os.path.dirname(os.path.abspath(args[0]))
             pluto_ini_filename = os.path.join(dir_name, "pluto.ini")
             orion2_ini_filename = os.path.join(dir_name, "orion2.ini")
@@ -419,7 +416,7 @@
             for level_id, box in enumerate(boxes):
                 si = np.array([box['lo_%s' % ax] for ax in 'ijk'[:D]])
                 ei = np.array([box['hi_%s' % ax] for ax in 'ijk'[:D]])
-                
+
                 if D == 1:
                     si = np.concatenate((si, [0.0, 0.0]))
                     ei = np.concatenate((ei, [0.0, 0.0]))
@@ -505,7 +502,7 @@
     @classmethod
     def _is_valid(self, *args, **kwargs):
 
-        pluto_ini_file_exists  = False
+        pluto_ini_file_exists = False
 
         if type(args[0]) == type(""):
             dir_name = os.path.dirname(os.path.abspath(args[0]))
@@ -603,7 +600,7 @@
     @classmethod
     def _is_valid(self, *args, **kwargs):
 
-        pluto_ini_file_exists  = False
+        pluto_ini_file_exists = False
         orion2_ini_file_exists = False
 
         if type(args[0]) == type(""):
@@ -612,7 +609,7 @@
             orion2_ini_filename = os.path.join(dir_name, "orion2.ini")
             pluto_ini_file_exists = os.path.isfile(pluto_ini_filename)
             orion2_ini_file_exists = os.path.isfile(orion2_ini_filename)
-        
+
         if orion2_ini_file_exists:
             return True
 
@@ -639,10 +636,10 @@
     _field_info_class = ChomboPICFieldInfo3D
 
     def __init__(self, filename, dataset_type='chombo_hdf5',
-                 storage_filename = None, ini_filename = None):
-
-        ChomboDataset.__init__(self, filename, dataset_type, 
-                    storage_filename, ini_filename)
+                 storage_filename=None, ini_filename=None):
+
+        ChomboDataset.__init__(self, filename, dataset_type,
+                               storage_filename, ini_filename)
 
         if self.dimensionality == 1:
             self._field_info_class = ChomboPICFieldInfo1D
@@ -653,25 +650,27 @@
     @classmethod
     def _is_valid(self, *args, **kwargs):
 
-        pluto_ini_file_exists  = False
+        pluto_ini_file_exists = False
         orion2_ini_file_exists = False
 
-        if type(args[0]) == type(""):
+        if isinstance(args[0], str):
             dir_name = os.path.dirname(os.path.abspath(args[0]))
             pluto_ini_filename = os.path.join(dir_name, "pluto.ini")
             orion2_ini_filename = os.path.join(dir_name, "orion2.ini")
             pluto_ini_file_exists = os.path.isfile(pluto_ini_filename)
             orion2_ini_file_exists = os.path.isfile(orion2_ini_filename)
-        
+
         if orion2_ini_file_exists:
-            return True
-
-        if not pluto_ini_file_exists:
-            try:
-                fileh = h5py.File(args[0],'r')
-                valid = "Charm_global" in fileh["/"]
-                fileh.close()
-                return valid
-            except:
-                pass
+            return False
+
+        if pluto_ini_file_exists:
+            return False
+
+        try:
+            fileh = h5py.File(args[0],'r')
+            valid = "Charm_global" in fileh["/"]
+            fileh.close()
+            return valid
+        except:
+            pass
         return False