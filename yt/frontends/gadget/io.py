import numpy as np
import os

from yt.frontends.sph.io import \
    IOHandlerSPH
from yt.utilities.logger import ytLogger as mylog
from yt.utilities.on_demand_imports import _h5py as h5py

from .definitions import \
    gadget_hdf5_ptypes, \
    SNAP_FORMAT_2_OFFSET


class IOHandlerGadgetHDF5(IOHandlerSPH):
    _dataset_type = "gadget_hdf5"
    _vector_fields = ("Coordinates", "Velocity", "Velocities")
    _known_ptypes = gadget_hdf5_ptypes
    _var_mass = None
    _element_names = ('Hydrogen', 'Helium', 'Carbon', 'Nitrogen', 'Oxygen',
                      'Neon', 'Magnesium', 'Silicon', 'Iron')

    @property
    def var_mass(self):
        if self._var_mass is None:
            vm = []
            for i, v in enumerate(self.ds["Massarr"]):
                if v == 0:
                    vm.append(self._known_ptypes[i])
            self._var_mass = tuple(vm)
        return self._var_mass

    def _read_fluid_selection(self, chunks, selector, fields, size):
        raise NotImplementedError

    def _read_particle_coords(self, chunks, ptf):
        # This will read chunks and yield the results.
        chunks = list(chunks)
        data_files = set([])
        for chunk in chunks:
            for obj in chunk.objs:
                data_files.update(obj.data_files)
<<<<<<< HEAD
        for data_file in sorted(data_files, key=lambda x: (x.filename, x.start)):
            si, ei = data_file.start, data_file.end
            f = h5py.File(data_file.filename, "r")
=======
        for data_file in sorted(data_files, key=lambda x: x.filename):
            f = h5py.File(data_file.filename, mode="r")
>>>>>>> 19f9db76
            # This double-reads
            for ptype, field_list in sorted(ptf.items()):
                if data_file.total_particles[ptype] == 0:
                    continue
                c = f["/%s/Coordinates" % ptype][si:ei, :].astype("float64")
                x, y, z = (np.squeeze(_) for _ in np.split(c, 3, axis=1))
                if ptype == self.ds._sph_ptypes[0]:
                    pdtype = c.dtype
                    pshape = c.shape
                    hsml = self._get_smoothing_length(data_file, pdtype, pshape)
                else:
                    hsml = 0.0
                yield ptype, (x, y, z), hsml
            f.close()

    def _yield_coordinates(self, data_file, needed_ptype=None):
        si, ei = data_file.start, data_file.end
        f = h5py.File(data_file.filename, "r")
        pcount = f["/Header"].attrs["NumPart_ThisFile"][:].astype("int")
        np.clip(pcount - si, 0, ei - si, out=pcount)
        pcount = pcount.sum()
        for key in f.keys():
            if not key.startswith("PartType"):
                continue
            if "Coordinates" not in f[key]:
                continue
            if needed_ptype and key != needed_ptype:
                continue
            ds = f[key]["Coordinates"][si:ei,...]
            dt = ds.dtype.newbyteorder("N") # Native
            pos = np.empty(ds.shape, dtype=dt)
            pos[:] = ds
            yield key, pos
        f.close()

    def _get_smoothing_length(self, data_file, position_dtype, position_shape):
        ptype = self.ds._sph_ptypes[0]
        ind = int(ptype[-1])
        si, ei = data_file.start, data_file.end
        with h5py.File(data_file.filename, "r") as f:
            pcount = f["/Header"].attrs["NumPart_ThisFile"][ind].astype("int")
            pcount = np.clip(pcount - si, 0, ei - si)
            ds = f[ptype]["SmoothingLength"][si:ei,...]
            dt = ds.dtype.newbyteorder("N") # Native
            if position_dtype is not None and dt < position_dtype:
                # Sometimes positions are stored in double precision
                # but smoothing lengths are stored in single precision.
                # In these cases upcast smoothing length to double precision
                # to avoid ValueErrors when we pass these arrays to Cython.
                dt = position_dtype
            hsml = np.empty(ds.shape, dtype=dt)
            hsml[:] = ds
            return hsml

    def _read_particle_fields(self, chunks, ptf, selector):
        # Now we have all the sizes, and we can allocate
        data_files = set([])
        for chunk in chunks:
            for obj in chunk.objs:
                data_files.update(obj.data_files)
<<<<<<< HEAD
        for data_file in sorted(data_files, key=lambda x: (x.filename, x.start)):
            si, ei = data_file.start, data_file.end
            f = h5py.File(data_file.filename, "r")
=======
        for data_file in sorted(data_files, key=lambda x: x.filename):
            f = h5py.File(data_file.filename, mode="r")
>>>>>>> 19f9db76
            for ptype, field_list in sorted(ptf.items()):
                if data_file.total_particles[ptype] == 0:
                    continue
                g = f["/%s" % ptype]
                if getattr(selector, 'is_all_data', False):
                    mask = slice(None, None, None)
                    mask_sum = data_file.total_particles[ptype]
                    hsmls = None
                else:
                    coords = g["Coordinates"][si:ei].astype("float64")
                    if ptype == 'PartType0':
                        hsmls = self._get_smoothing_length(data_file,
                                                           g["Coordinates"].dtype,
                                                           g["Coordinates"].shape).astype("float64")
                    else:
                        hsmls = 0.0
                    mask = selector.select_points(
                        coords[:,0], coords[:,1], coords[:,2], hsmls)
                    if mask is not None:
                        mask_sum = mask.sum()
                    del coords
                if mask is None:
                    continue
                for field in field_list:

                    if field in ("Mass", "Masses") and \
                            ptype not in self.var_mass:
                        data = np.empty(mask_sum, dtype="float64")
                        ind = self._known_ptypes.index(ptype)
                        data[:] = self.ds["Massarr"][ind]
                    elif field in self._element_names:
                        rfield = 'ElementAbundance/' + field
                        data = g[rfield][si:ei][mask, ...]
                    elif field.startswith("Metallicity_"):
                        col = int(field.rsplit("_", 1)[-1])
                        data = g["Metallicity"][si:ei, col][mask]
                    elif field.startswith("GFM_Metals_"):
                        col = int(field.rsplit("_", 1)[-1])
                        data = g["GFM_Metals"][si:ei, col][mask]
                    elif field.startswith("Chemistry_"):
                        col = int(field.rsplit("_", 1)[-1])
                        data = g["ChemistryAbundances"][si:ei, col][mask]
                    elif field == "smoothing_length":
                        # This is for frontends which do not store
                        # the smoothing length on-disk, so we do not
                        # attempt to read them, but instead assume
                        # that they are calculated in _get_smoothing_length.
                        if hsmls is None:
                            hsmls = self._get_smoothing_length(data_file,
                                                               g["Coordinates"].dtype,
                                                               g["Coordinates"].shape).astype("float64")
                        data = hsmls[mask]
                    else:
                        data = g[field][si:ei][mask, ...]

                    yield (ptype, field), data
            f.close()

<<<<<<< HEAD
    def _count_particles(self, data_file):
        si, ei = data_file.start, data_file.end
        f = h5py.File(data_file.filename, "r")
        pcount = f["/Header"].attrs["NumPart_ThisFile"][:].astype("int")
=======
    def _initialize_index(self, data_file, regions):
        index_ptype = self.index_ptype
        f = h5py.File(data_file.filename, mode="r")
        if index_ptype == "all":
            pcount = f["/Header"].attrs["NumPart_ThisFile"][:].sum()
            keys = f.keys()
        else:
            pt = int(index_ptype[-1])
            pcount = f["/Header"].attrs["NumPart_ThisFile"][pt]
            keys = [index_ptype]
        morton = np.empty(pcount, dtype='uint64')
        ind = 0
        for key in keys:
            if not key.startswith("PartType"):
                continue
            if "Coordinates" not in f[key]:
                continue
            ds = f[key]["Coordinates"]
            dt = ds.dtype.newbyteorder("N")  # Native
            pos = np.empty(ds.shape, dtype=dt)
            pos[:] = ds
            regions.add_data_file(pos, data_file.file_id,
                                  data_file.ds.filter_bbox)
            morton[ind:ind + pos.shape[0]] = compute_morton(
                pos[:, 0], pos[:, 1], pos[:, 2],
                data_file.ds.domain_left_edge,
                data_file.ds.domain_right_edge,
                data_file.ds.filter_bbox)
            ind += pos.shape[0]
        f.close()
        return morton

    def _count_particles(self, data_file):
        f = h5py.File(data_file.filename, mode="r")
        pcount = f["/Header"].attrs["NumPart_ThisFile"][:]
>>>>>>> 19f9db76
        f.close()
        if None not in (si, ei):
            np.clip(pcount - si, 0, ei - si, out=pcount)
        npart = dict(("PartType%s" % (i), v) for i, v in enumerate(pcount))
        return npart

    def _identify_fields(self, data_file):
        f = h5py.File(data_file.filename, mode="r")
        fields = []
        cname = self.ds._particle_coordinates_name  # Coordinates
        mname = self.ds._particle_mass_name  # Mass

        # loop over all keys in OWLS hdf5 file
        #--------------------------------------------------
        for key in f.keys():

            # only want particle data
            #--------------------------------------
            if not key.startswith("PartType"):
                continue

            # particle data group
            #--------------------------------------
            g = f[key]
            if cname not in g:
                continue

            # note str => not unicode!
            ptype = str(key)
            if ptype not in self.var_mass:
                fields.append((ptype, mname))

            # loop over all keys in PartTypeX group
            #----------------------------------------
            for k in g.keys():

                if k == 'ElementAbundance':
                    gp = g[k]
                    for j in gp.keys():
                        kk = j
                        fields.append((ptype, str(kk)))
                elif k in ['Metallicity', 'GFM_Metals'] and len(g[k].shape) > 1:
                    # Vector of metallicity
                    for i in range(g[k].shape[1]):
                        fields.append((ptype, "%s_%02i" % (k, i)))
                elif k == "ChemistryAbundances" and len(g[k].shape) > 1:
                    for i in range(g[k].shape[1]):
                        fields.append((ptype, "Chemistry_%03i" % i))
                else:
                    kk = k
                    if not hasattr(g[kk], "shape"):
                        continue
                    if len(g[kk].shape) > 1:
                        self._vector_fields[kk] = g[kk].shape[1]
                    fields.append((ptype, str(kk)))

        f.close()
        return fields, {}


ZeroMass = object()


class IOHandlerGadgetBinary(IOHandlerSPH):
    _dataset_type = "gadget_binary"
    _vector_fields = (("Coordinates", 3),
                      ("Velocity", 3),
                      ("Velocities", 3),
                      ("FourMetalFractions", 4))

    # Particle types (Table 3 in GADGET-2 user guide)
    #
    # Blocks in the file:
    #   HEAD
    #   POS
    #   VEL
    #   ID
    #   MASS    (variable mass only)
    #   U       (gas only)
    #   RHO     (gas only)
    #   HSML    (gas only)
    #   POT     (only if enabled in makefile)
    #   ACCE    (only if enabled in makefile)
    #   ENDT    (only if enabled in makefile)
    #   TSTP    (only if enabled in makefile)

    _var_mass = None
    _format = None

    def __init__(self, ds, *args, **kwargs):
        self._vector_fields = dict(self._vector_fields)
        self._fields = ds._field_spec
        self._ptypes = ds._ptype_spec
        self.data_files = set([])
        gformat, endianswap = ds._header.gadget_format
        # gadget format 1 original, 2 with block name
        self._format = gformat
        self._endian = endianswap
        super(IOHandlerGadgetBinary, self).__init__(ds, *args, **kwargs)

    @property
    def var_mass(self):
        if self._var_mass is None:
            vm = []
            for i, v in enumerate(self.ds["Massarr"]):
                if v == 0:
                    vm.append(self._ptypes[i])
            self._var_mass = tuple(vm)
        return self._var_mass

    def _read_fluid_selection(self, chunks, selector, fields, size):
        raise NotImplementedError

    def _read_particle_coords(self, chunks, ptf):
        data_files = set([])
        for chunk in chunks:
            for obj in chunk.objs:
                data_files.update(obj.data_files)
        for data_file in sorted(data_files, key=lambda x: (x.filename, x.start)):
            poff = data_file.field_offsets
            tp = data_file.total_particles
            f = open(data_file.filename, "rb")
            for ptype in ptf:
                f.seek(poff[ptype, "Coordinates"], os.SEEK_SET)
                pos = self._read_field_from_file(
                    f, tp[ptype], "Coordinates")
                if ptype == self.ds._sph_ptypes[0]:
                    f.seek(poff[ptype, "SmoothingLength"], os.SEEK_SET)
                    hsml = self._read_field_from_file(
                        f, tp[ptype], "SmoothingLength")
                else:
                    hsml = 0.0
                yield ptype, (pos[:, 0], pos[:, 1], pos[:, 2]), hsml
            f.close()

    def _read_particle_fields(self, chunks, ptf, selector):
        data_files = set([])
        for chunk in chunks:
            for obj in chunk.objs:
                data_files.update(obj.data_files)
        for data_file in sorted(data_files, key=lambda x: (x.filename, x.start)):
            poff = data_file.field_offsets
            tp = data_file.total_particles
            f = open(data_file.filename, "rb")
            for ptype, field_list in sorted(ptf.items()):
                if tp[ptype] == 0:
                    continue
                if getattr(selector, 'is_all_data', False):
                    mask = slice(None, None, None)
                else:
                    f.seek(poff[ptype, "Coordinates"], os.SEEK_SET)
                    pos = self._read_field_from_file(
                        f, tp[ptype], "Coordinates")
                    if ptype == self.ds._sph_ptypes[0]:
                        f.seek(poff[ptype, "SmoothingLength"], os.SEEK_SET)
                        hsml = self._read_field_from_file(
                            f, tp[ptype], "SmoothingLength")
                    else:
                        hsml = 0.0
                    mask = selector.select_points(
                        pos[:, 0], pos[:, 1], pos[:, 2], hsml)
                    del pos
                    del hsml
                if mask is None:
                    continue
                for field in field_list:
                    if field == "Mass" and ptype not in self.var_mass:
                        if getattr(selector, 'is_all_data', False):
                            size = data_file.total_particles[ptype]
                        else:
                            size = mask.sum()
                        data = np.empty(size, dtype="float64")
                        m = self.ds.parameters["Massarr"][
                            self._ptypes.index(ptype)]
                        data[:] = m
                        yield (ptype, field), data
                        continue
                    f.seek(poff[ptype, field], os.SEEK_SET)
                    data = self._read_field_from_file(f, tp[ptype], field)
                    data = data[mask, ...]
                    yield (ptype, field), data
            f.close()

    def _read_field_from_file(self, f, count, name):
        if count == 0:
            return
        if name == "ParticleIDs":
            dt = self._endian + self.ds._id_dtype
        else:
            dt = self._endian + self._float_type
        dt = np.dtype(dt)
        if name in self._vector_fields:
            count *= self._vector_fields[name]
        arr = np.fromfile(f, dtype=dt, count=count)
        # ensure data are in native endianness to avoid errors
        # when field data are passed to cython
        dt = dt.newbyteorder('N')
        arr = arr.astype(dt)
        if name in self._vector_fields:
            factor = self._vector_fields[name]
            arr = arr.reshape((count // factor, factor), order="C")
        return arr

    def _yield_coordinates(self, data_file, needed_ptype=None):
        self._float_type = data_file.ds._header.float_type
        self._field_size = np.dtype(self._float_type).itemsize
        with open(data_file.filename, "rb") as f:
            # We add on an additionally 4 for the first record.
            f.seek(data_file._position_offset + 4)
            for ptype, count in data_file.total_particles.items():
                if count == 0:
                    continue
                if needed_ptype is not None and ptype != needed_ptype:
                    continue
                # The first total_particles * 3 values are positions
                pp = np.fromfile(f, dtype = self._float_type, count = count*3)
                pp.shape = (count, 3)
                yield ptype, pp

    def _get_smoothing_length(self, data_file, position_dtype, position_shape):
        ret = self._get_field(data_file, 'SmoothingLength', 'Gas')
        if position_dtype is not None and ret.dtype != position_dtype:
            # Sometimes positions are stored in double precision
            # but smoothing lengths are stored in single precision.
            # In these cases upcast smoothing length to double precision
            # to avoid ValueErrors when we pass these arrays to Cython.
            ret = ret.astype(position_dtype)
        return ret

    def _get_field(self, data_file, field, ptype):
        poff = data_file.field_offsets
        tp = data_file.total_particles
        with open(data_file.filename, "rb") as f:
            f.seek(poff[ptype, field], os.SEEK_SET)
            pp = self._read_field_from_file(
                f, tp[ptype], field)
        return pp

    def _count_particles(self, data_file):
        si, ei = data_file.start, data_file.end
        pcount = np.array(data_file.header["Npart"])
        if None not in (si, ei):
            np.clip(pcount - si, 0, ei - si, out=pcount)
        npart = dict((self._ptypes[i], v) for i, v in enumerate(pcount))
        return npart

    # header is 256, but we have 4 at beginning and end for ints
    _field_size = 4
    def _calculate_field_offsets(self, field_list, pcount,
                                 offset, df_start, file_size=None):
        # field_list is (ftype, fname) but the blocks are ordered
        # (fname, ftype) in the file.
        if self._format == 2:
            # Need to subtract offset due to extra header block
            pos = offset - SNAP_FORMAT_2_OFFSET
        else:
            pos = offset
        fs = self._field_size
        offsets = {}
        pcount = dict(zip(self._ptypes, pcount))

        for field in self._fields:
            if field == "ParticleIDs" and self.ds.long_ids:
                fs = 8
            else:
                fs = 4
            if not isinstance(field, str):
                field = field[0]
            if not any((ptype, field) in field_list
                       for ptype in self._ptypes):
                continue
            if self._format == 2:
                pos += 20  # skip block header
            elif self._format == 1:
                pos += 4
            else:
                raise RuntimeError(
                    "incorrect Gadget format %s!" % str(self._format))
            any_ptypes = False
            for ptype in self._ptypes:
                if field == "Mass" and ptype not in self.var_mass:
                    continue
                if (ptype, field) not in field_list:
                    continue
                start_offset = df_start * fs
                if field in self._vector_fields:
                    start_offset *= self._vector_fields[field]
                pos += start_offset
                offsets[(ptype, field)] = pos
                any_ptypes = True
                remain_offset = (pcount[ptype] - df_start) * fs
                if field in self._vector_fields:
                    remain_offset *= self._vector_fields[field]
                pos += remain_offset
            pos += 4
            if not any_ptypes:
                pos -= 8
        if file_size is not None:
            if (file_size != pos) & (self._format == 1): #ignore the rest of format 2 
                diff = file_size - pos
                possible = []
                for ptype, psize in sorted(pcount.items()):
                    if psize == 0: continue
                    if float(diff) / psize == int(float(diff)/psize):
                        possible.append(ptype)
                mylog.warning("Your Gadget-2 file may have extra " +
                              "columns or different precision! " +
                              "(%s diff => %s?)", diff, possible)
        return offsets

    def _identify_fields(self, domain):
        # We can just look at the particle counts.
        field_list = []
        tp = domain.total_particles
        for i, ptype in enumerate(self._ptypes):
            count = tp[ptype]
            if count == 0:
                continue
            m = domain.header["Massarr"][i]
            for field in self._fields:
                if isinstance(field, tuple):
                    field, req = field
                    if req is ZeroMass:
                        if m > 0.0:
                            continue
                    elif isinstance(req, tuple) and ptype in req:
                        pass
                    elif req != ptype:
                        continue
                field_list.append((ptype, field))
        return field_list, {}<|MERGE_RESOLUTION|>--- conflicted
+++ resolved
@@ -39,14 +39,9 @@
         for chunk in chunks:
             for obj in chunk.objs:
                 data_files.update(obj.data_files)
-<<<<<<< HEAD
         for data_file in sorted(data_files, key=lambda x: (x.filename, x.start)):
             si, ei = data_file.start, data_file.end
-            f = h5py.File(data_file.filename, "r")
-=======
-        for data_file in sorted(data_files, key=lambda x: x.filename):
             f = h5py.File(data_file.filename, mode="r")
->>>>>>> 19f9db76
             # This double-reads
             for ptype, field_list in sorted(ptf.items()):
                 if data_file.total_particles[ptype] == 0:
@@ -107,14 +102,9 @@
         for chunk in chunks:
             for obj in chunk.objs:
                 data_files.update(obj.data_files)
-<<<<<<< HEAD
         for data_file in sorted(data_files, key=lambda x: (x.filename, x.start)):
             si, ei = data_file.start, data_file.end
-            f = h5py.File(data_file.filename, "r")
-=======
-        for data_file in sorted(data_files, key=lambda x: x.filename):
             f = h5py.File(data_file.filename, mode="r")
->>>>>>> 19f9db76
             for ptype, field_list in sorted(ptf.items()):
                 if data_file.total_particles[ptype] == 0:
                     continue
@@ -173,48 +163,10 @@
                     yield (ptype, field), data
             f.close()
 
-<<<<<<< HEAD
     def _count_particles(self, data_file):
         si, ei = data_file.start, data_file.end
-        f = h5py.File(data_file.filename, "r")
+        f = h5py.File(data_file.filename, mode="r")
         pcount = f["/Header"].attrs["NumPart_ThisFile"][:].astype("int")
-=======
-    def _initialize_index(self, data_file, regions):
-        index_ptype = self.index_ptype
-        f = h5py.File(data_file.filename, mode="r")
-        if index_ptype == "all":
-            pcount = f["/Header"].attrs["NumPart_ThisFile"][:].sum()
-            keys = f.keys()
-        else:
-            pt = int(index_ptype[-1])
-            pcount = f["/Header"].attrs["NumPart_ThisFile"][pt]
-            keys = [index_ptype]
-        morton = np.empty(pcount, dtype='uint64')
-        ind = 0
-        for key in keys:
-            if not key.startswith("PartType"):
-                continue
-            if "Coordinates" not in f[key]:
-                continue
-            ds = f[key]["Coordinates"]
-            dt = ds.dtype.newbyteorder("N")  # Native
-            pos = np.empty(ds.shape, dtype=dt)
-            pos[:] = ds
-            regions.add_data_file(pos, data_file.file_id,
-                                  data_file.ds.filter_bbox)
-            morton[ind:ind + pos.shape[0]] = compute_morton(
-                pos[:, 0], pos[:, 1], pos[:, 2],
-                data_file.ds.domain_left_edge,
-                data_file.ds.domain_right_edge,
-                data_file.ds.filter_bbox)
-            ind += pos.shape[0]
-        f.close()
-        return morton
-
-    def _count_particles(self, data_file):
-        f = h5py.File(data_file.filename, mode="r")
-        pcount = f["/Header"].attrs["NumPart_ThisFile"][:]
->>>>>>> 19f9db76
         f.close()
         if None not in (si, ei):
             np.clip(pcount - si, 0, ei - si, out=pcount)
