"""
Fields specific to Streaming data



"""

#-----------------------------------------------------------------------------
# Copyright (c) 2013, yt Development Team.
#
# Distributed under the terms of the Modified BSD License.
#
# The full license is in the file COPYING.txt, distributed with this software.
#-----------------------------------------------------------------------------

from yt.fields.field_info_container import \
    FieldInfoContainer


class StreamFieldInfo(FieldInfoContainer):
    known_other_fields = (
        ("density", ("code_mass/code_length**3", ["density"], None)),
        ("dark_matter_density", ("code_mass/code_length**3", ["dark_matter_density"], None)),
        ("number_density", ("1/code_length**3", ["number_density"], None)),
        ("pressure", ("dyne/code_length**2", ["pressure"], None)),
        ("thermal_energy", ("erg / g", ["thermal_energy"], None)),
        ("temperature", ("K", ["temperature"], None)),
        ("velocity_x", ("code_length/code_time", ["velocity_x"], None)),
        ("velocity_y", ("code_length/code_time", ["velocity_y"], None)),
        ("velocity_z", ("code_length/code_time", ["velocity_z"], None)),
        ("magnetic_field_x", ("gauss", [], None)),
        ("magnetic_field_y", ("gauss", [], None)),
        ("magnetic_field_z", ("gauss", [], None)),
        ("radiation_acceleration_x", ("code_length/code_time**2", ["radiation_acceleration_x"], None)),
        ("radiation_acceleration_y", ("code_length/code_time**2", ["radiation_acceleration_y"], None)),
        ("radiation_acceleration_z", ("code_length/code_time**2", ["radiation_acceleration_z"], None)),
        ("metallicity", ("Zsun", ["metallicity"], None)),

        # We need to have a bunch of species fields here, too
        ("metal_density",   ("code_mass/code_length**3", ["metal_density"], None)),
        ("hi_density",      ("code_mass/code_length**3", ["hi_density"], None)),
        ("hii_density",     ("code_mass/code_length**3", ["hii_density"], None)),
        ("h2i_density",     ("code_mass/code_length**3", ["h2i_density"], None)),
        ("h2ii_density",    ("code_mass/code_length**3", ["h2ii_density"], None)),
        ("h2m_density",     ("code_mass/code_length**3", ["h2m_density"], None)),
        ("hei_density",     ("code_mass/code_length**3", ["hei_density"], None)),
        ("heii_density",    ("code_mass/code_length**3", ["heii_density"], None)),
        ("heiii_density",   ("code_mass/code_length**3", ["heiii_density"], None)),
        ("hdi_density",     ("code_mass/code_length**3", ["hdi_density"], None)),
        ("di_density",      ("code_mass/code_length**3", ["di_density"], None)),
        ("dii_density",     ("code_mass/code_length**3", ["dii_density"], None)),
    )

    known_particle_fields = (
        ("particle_position", ("code_length", ["particle_position"], None)),
        ("particle_position_x", ("code_length", ["particle_position_x"], None)),
        ("particle_position_y", ("code_length", ["particle_position_y"], None)),
        ("particle_position_z", ("code_length", ["particle_position_z"], None)),
        ("particle_velocity", ("code_length/code_time", ["particle_velocity"], None)),
        ("particle_velocity_x", ("code_length/code_time", ["particle_velocity_x"], None)),
        ("particle_velocity_y", ("code_length/code_time", ["particle_velocity_y"], None)),
        ("particle_velocity_z", ("code_length/code_time", ["particle_velocity_z"], None)),
        ("particle_index", ("", ["particle_index"], None)),
        ("particle_gas_density", ("code_mass/code_length**3", ["particle_gas_density"], None)),
        ("particle_gas_temperature", ("K", ["particle_gas_temperature"], None)),
        ("particle_mass", ("code_mass", ["particle_mass"], None)),
        ("smoothing_length", ("code_length", ["smoothing_length"], None)),
        ("density", ("code_mass/code_length**3", ["density"], None)),
        ("temperature", ("code_temperature", ["temperature"], None)),
        ("creation_time", ("code_time", ["creation_time"], None)),
    )

    def setup_fluid_fields(self):
        from yt.fields.magnetic_field import \
            setup_magnetic_field_aliases
        for field in self.ds.stream_handler.field_units:
            if field[0] in self.ds.particle_types:
                continue
            units = self.ds.stream_handler.field_units[field]
<<<<<<< HEAD
            if units != '':
                self.add_output_field(field,
                                      sampling_type="cell",
                                      units=units)
=======
            if units != '': 
                self.add_output_field(field, sampling_type="cell", units=units)
>>>>>>> 839b375e
        setup_magnetic_field_aliases(self, "stream", ["magnetic_field_%s" % ax for ax in "xyz"])

    def add_output_field(self, name, sampling_type, **kwargs):
        if name in self.ds.stream_handler.field_units:
            kwargs['units'] = self.ds.stream_handler.field_units[name]
        super(StreamFieldInfo, self).add_output_field(
            name, sampling_type, **kwargs)<|MERGE_RESOLUTION|>--- conflicted
+++ resolved
@@ -77,15 +77,10 @@
             if field[0] in self.ds.particle_types:
                 continue
             units = self.ds.stream_handler.field_units[field]
-<<<<<<< HEAD
             if units != '':
                 self.add_output_field(field,
                                       sampling_type="cell",
                                       units=units)
-=======
-            if units != '': 
-                self.add_output_field(field, sampling_type="cell", units=units)
->>>>>>> 839b375e
         setup_magnetic_field_aliases(self, "stream", ["magnetic_field_%s" % ax for ax in "xyz"])
 
     def add_output_field(self, name, sampling_type, **kwargs):
