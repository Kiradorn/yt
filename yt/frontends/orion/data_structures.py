"""
Data structures for Orion. 

Author: J. S. Oishi <jsoishi@gmail.com>
Affiliation: KIPAC/SLAC/Stanford
Homepage: http://yt-project.org/
License:
  Copyright (C) 2008-2011 J. S. Oishi.  All Rights Reserved.

  This file is part of yt.

  yt is free software; you can redistribute it and/or modify
  it under the terms of the GNU General Public License as published by
  the Free Software Foundation; either version 3 of the License, or
  (at your option) any later version.

  This program is distributed in the hope that it will be useful,
  but WITHOUT ANY WARRANTY; without even the implied warranty of
  MERCHANTABILITY or FITNESS FOR A PARTICULAR PURPOSE.  See the
  GNU General Public License for more details.

  You should have received a copy of the GNU General Public License
  along with this program.  If not, see <http://www.gnu.org/licenses/>.
"""

import os
import re
import weakref

from collections import defaultdict
from string import strip, rstrip
from stat import ST_CTIME

import numpy as na

from yt.funcs import *
from yt.data_objects.field_info_container import FieldInfoContainer, NullFunc
from yt.data_objects.grid_patch import AMRGridPatch
from yt.geometry.grid_geometry_handler import GridGeometryHandler
from yt.data_objects.static_output import StaticOutput
from yt.utilities.definitions import mpc_conversion
from yt.utilities.parallel_tools.parallel_analysis_interface import \
    parallel_root_only

from .definitions import \
    orion2enzoDict, \
    parameterDict, \
    yt2orionFieldsDict, \
    orion_FAB_header_pattern
from .fields import \
    OrionFieldInfo, \
    add_orion_field, \
    KnownOrionFields


class OrionGrid(AMRGridPatch):
    _id_offset = 0
    def __init__(self, LeftEdge, RightEdge, index, level, filename, offset,
                 dimensions, start, stop, paranoia=False, **kwargs):
        AMRGridPatch.__init__(self, index, **kwargs)
        self.filename = filename
        self._offset = offset
        self._paranoid = paranoia
        
        # should error check this
        self.ActiveDimensions = (dimensions.copy()).astype('int32')#.transpose()
        self.start_index = start.copy()#.transpose()
        self.stop_index = stop.copy()#.transpose()
        self.LeftEdge  = LeftEdge.copy()
        self.RightEdge = RightEdge.copy()
        self.index = index
        self.Level = level

    def get_global_startindex(self):
        return self.start_index

    def _prepare_grid(self):
        """
        Copies all the appropriate attributes from the hierarchy
        """
        # This is definitely the slowest part of generating the hierarchy
        # Now we give it pointers to all of its attributes
        # Note that to keep in line with Enzo, we have broken PEP-8
        h = self.hierarchy # cache it
        #self.StartIndices = h.gridStartIndices[self.id]
        #self.EndIndices = h.gridEndIndices[self.id]
        h.grid_levels[self.id,0] = self.Level
        h.grid_left_edge[self.id,:] = self.LeftEdge[:]
        h.grid_right_edge[self.id,:] = self.RightEdge[:]
        #self.Time = h.gridTimes[self.id,0]
        self.NumberOfParticles = 0 # these will be read in later
        self.field_indexes = h.field_indexes
        self.Children = h.gridTree[self.id]
        pIDs = h.gridReverseTree[self.id]
        if len(pIDs) > 0:
            self.Parent = [weakref.proxy(h.grids[pID]) for pID in pIDs]
        else:
            self.Parent = None

    def _setup_dx(self):
        # So first we figure out what the index is.  We don't assume
        # that dx=dy=dz , at least here.  We probably do elsewhere.
        id = self.id - self._id_offset
        if self.Parent is not None:
            self.dds = self.Parent[0].dds / self.pf.refine_by
        else:
            LE, RE = self.hierarchy.grid_left_edge[id,:], \
                     self.hierarchy.grid_right_edge[id,:]
            self.dds = na.array((RE-LE)/self.ActiveDimensions)
        if self.pf.dimensionality < 2: self.dds[1] = 1.0
        if self.pf.dimensionality < 3: self.dds[2] = 1.0
        self.field_data['dx'], self.field_data['dy'], self.field_data['dz'] = self.dds

    def __repr__(self):
        return "OrionGrid_%04i" % (self.id)

class OrionHierarchy(GridGeometryHandler):
    grid = OrionGrid
    def __init__(self, pf, data_style='orion_native'):
        self.field_indexes = {}
        self.parameter_file = weakref.proxy(pf)
        header_filename = os.path.join(pf.fullplotdir,'Header')
        self.directory = pf.fullpath
        self.data_style = data_style

        self.readGlobalHeader(header_filename,self.parameter_file.paranoid_read) # also sets up the grid objects
        self.__cache_endianness(self.levels[-1].grids[-1])
<<<<<<< HEAD
        GridGeometryHandler.__init__(self,pf, self.data_style)
        self._setup_data_io()
        self._setup_field_list()
=======
        AMRHierarchy.__init__(self,pf, self.data_style)
>>>>>>> ea624098
        self._populate_hierarchy()
        self._read_particles()

    def _read_particles(self):
        """
        reads in particles and assigns them to grids

        """
        self.grid_particle_count = na.zeros(len(self.grids))
        fn = self.pf.fullplotdir + "/StarParticles"
        with open(fn, 'r') as f:
            lines = f.readlines()
            self.num_stars = int(lines[0].strip())
            for line in lines[1:]:
                particle_position_x = float(line.split(' ')[1])
                particle_position_y = float(line.split(' ')[2])
                particle_position_z = float(line.split(' ')[3])
                coord = [particle_position_x, particle_position_y, particle_position_z]
                # for each particle, determine which grids contain it
                # copied from object_finding_mixin.py
                mask=na.ones(self.num_grids)
                for i in xrange(len(coord)):
                    na.choose(na.greater(self.grid_left_edge[:,i],coord[i]), (mask,0), mask)
                    na.choose(na.greater(self.grid_right_edge[:,i],coord[i]), (0,mask), mask)
                    ind = na.where(mask == 1)
                selected_grids = self.grids[ind]
                # in orion, particles always live on the finest level.
                # so, we want to assign the particle to the finest of
                # the grids we just found
                if len(selected_grids) != 0:
                    grid = sorted(selected_grids, key=lambda grid: grid.Level)[-1]
                    ind = na.where(self.grids == grid)[0][0]
                    self.grid_particle_count[ind] += 1
                    self.grids[ind].NumberOfParticles += 1

    def readGlobalHeader(self,filename,paranoid_read):
        """
        read the global header file for an Orion plotfile output.
        """
        counter = 0
        header_file = open(filename,'r')
        self.__global_header_lines = header_file.readlines()

        # parse the file
        self.orion_version = self.__global_header_lines[0].rstrip()
        self.n_fields      = int(self.__global_header_lines[1])

        counter = self.n_fields+2
        self.field_list = []
        for i,line in enumerate(self.__global_header_lines[2:counter]):
            self.field_list.append(line.rstrip())

        # this is unused...eliminate it?
        #for f in self.field_indexes:
        #    self.field_list.append(orion2ytFieldsDict.get(f,f))

        self.dimension = int(self.__global_header_lines[counter])
        if self.dimension != 3:
            raise RunTimeError("Orion must be in 3D to use yt.")
        counter += 1
        self.Time = float(self.__global_header_lines[counter])
        counter += 1
        self.finest_grid_level = int(self.__global_header_lines[counter])
        self.n_levels = self.finest_grid_level + 1
        counter += 1
        # quantities with _unnecessary are also stored in the inputs
        # file and are not needed.  they are read in and stored in
        # case in the future we want to enable a "backwards" way of
        # taking the data out of the Header file and using it to fill
        # in in the case of a missing inputs file
        self.domainLeftEdge_unnecessary = na.array(map(float,self.__global_header_lines[counter].split()))
        counter += 1
        self.domainRightEdge_unnecessary = na.array(map(float,self.__global_header_lines[counter].split()))
        counter += 1
        self.refinementFactor_unnecessary = self.__global_header_lines[counter].split() #na.array(map(int,self.__global_header_lines[counter].split()))
        counter += 1
        self.globalIndexSpace_unnecessary = self.__global_header_lines[counter]
        #domain_re.search(self.__global_header_lines[counter]).groups()
        counter += 1
        self.timestepsPerLevel_unnecessary = self.__global_header_lines[counter]
        counter += 1
        self.dx = na.zeros((self.n_levels,3))
        for i,line in enumerate(self.__global_header_lines[counter:counter+self.n_levels]):
            self.dx[i] = na.array(map(float,line.split()))
        counter += self.n_levels
        self.geometry = int(self.__global_header_lines[counter])
        if self.geometry != 0:
            raise RunTimeError("yt only supports cartesian coordinates.")
        counter += 1

        # this is just to debug. eventually it should go away.
        linebreak = int(self.__global_header_lines[counter])
        if linebreak != 0:
            raise RunTimeError("INTERNAL ERROR! This should be a zero.")
        counter += 1

        # each level is one group with ngrids on it. each grid has 3 lines of 2 reals
        self.levels = []
        grid_counter = 0
        file_finder_pattern = r"FabOnDisk: (\w+_D_[0-9]{4}) (\d+)\n"
        re_file_finder = re.compile(file_finder_pattern)
        dim_finder_pattern = r"\(\((\d+,\d+,\d+)\) \((\d+,\d+,\d+)\) \(\d+,\d+,\d+\)\)\n"
        re_dim_finder = re.compile(dim_finder_pattern)
        data_files_pattern = r"Level_[\d]/"
        data_files_finder = re.compile(data_files_pattern)

        for level in range(0,self.n_levels):
            tmp = self.__global_header_lines[counter].split()
            # should this be grid_time or level_time??
            lev,ngrids,grid_time = int(tmp[0]),int(tmp[1]),float(tmp[2])
            counter += 1
            nsteps = int(self.__global_header_lines[counter])
            counter += 1
            self.levels.append(OrionLevel(lev,ngrids))
            # open level header, extract file names and offsets for
            # each grid
            # read slightly out of order here: at the end of the lo,hi
            # pairs for x,y,z is a *list* of files types in the Level
            # directory. each type has Header and a number of data
            # files (one per processor)
            tmp_offset = counter + 3*ngrids
            nfiles = 0
            key_off = 0
            files =   {} # dict(map(lambda a: (a,[]),self.field_list))
            offsets = {} # dict(map(lambda a: (a,[]),self.field_list))
            while nfiles+tmp_offset < len(self.__global_header_lines) and data_files_finder.match(self.__global_header_lines[nfiles+tmp_offset]):
                filen = os.path.join(self.parameter_file.fullplotdir, \
                                     self.__global_header_lines[nfiles+tmp_offset].strip())
                # open each "_H" header file, and get the number of
                # components within it
                level_header_file = open(filen+'_H','r').read()
                start_stop_index = re_dim_finder.findall(level_header_file) # just take the last one
                grid_file_offset = re_file_finder.findall(level_header_file)
                ncomp_this_file = int(level_header_file.split('\n')[2])
                for i in range(ncomp_this_file):
                    key = self.field_list[i+key_off]
                    f,o = zip(*grid_file_offset)
                    files[key] = f
                    offsets[key] = o
                    self.field_indexes[key] = i
                key_off += ncomp_this_file
                nfiles += 1
            # convert dict of lists to list of dicts
            fn = []
            off = []
            lead_path = os.path.join(self.parameter_file.fullplotdir,'Level_%i'%level)
            for i in range(ngrids):
                fi = [os.path.join(lead_path,files[key][i]) for key in self.field_list]
                of = [int(offsets[key][i]) for key in self.field_list]
                fn.append(dict(zip(self.field_list,fi)))
                off.append(dict(zip(self.field_list,of)))

            for grid in range(0,ngrids):
                gfn = fn[grid]  # filename of file containing this grid
                gfo = off[grid] # offset within that file
                xlo,xhi = map(float,self.__global_header_lines[counter].split())
                counter+=1
                ylo,yhi = map(float,self.__global_header_lines[counter].split())
                counter+=1
                zlo,zhi = map(float,self.__global_header_lines[counter].split())
                counter+=1
                lo = na.array([xlo,ylo,zlo])
                hi = na.array([xhi,yhi,zhi])
                dims,start,stop = self.__calculate_grid_dimensions(start_stop_index[grid])
                self.levels[-1].grids.append(self.grid(lo,hi,grid_counter,level,gfn, gfo, dims,start,stop,paranoia=paranoid_read,hierarchy=self))
                grid_counter += 1 # this is global, and shouldn't be reset
                                  # for each level

            # already read the filenames above...
            counter+=nfiles
            self.num_grids = grid_counter
            self.float_type = 'float64'

        self.maxLevel = self.n_levels - 1 
        self.max_level = self.n_levels - 1
        header_file.close()

    def __cache_endianness(self,test_grid):
        """
        Cache the endianness and bytes perreal of the grids by using a
        test grid and assuming that all grids have the same
        endianness. This is a pretty safe assumption since Orion uses
        one file per processor, and if you're running on a cluster
        with different endian processors, then you're on your own!
        """
        # open the test file & grab the header
        inFile = open(os.path.expanduser(test_grid.filename[self.field_list[0]]),'rb')
        header = inFile.readline()
        inFile.close()
        header.strip()
        
        # parse it. the patter is in OrionDefs.py
        headerRe = re.compile(orion_FAB_header_pattern)
        bytesPerReal,endian,start,stop,centerType,nComponents = headerRe.search(header).groups()
        self._bytesPerReal = int(bytesPerReal)
        if self._bytesPerReal == int(endian[0]):
            dtype = '<'
        elif self._bytesPerReal == int(endian[-1]):
            dtype = '>'
        else:
            raise ValueError("FAB header is neither big nor little endian. Perhaps the file is corrupt?")

        dtype += ('f%i' % self._bytesPerReal) # always a floating point
        self._dtype = dtype

    def __calculate_grid_dimensions(self,start_stop):
        start = na.array(map(int,start_stop[0].split(',')))
        stop = na.array(map(int,start_stop[1].split(',')))
        dimension = stop - start + 1
        return dimension,start,stop
        
    def _populate_grid_objects(self):
        mylog.debug("Creating grid objects")
        self.grids = na.concatenate([level.grids for level in self.levels])
        self.grid_levels = na.concatenate([level.ngrids*[level.level] for level in self.levels])
        self.grid_levels = na.array(self.grid_levels.reshape((self.num_grids,1)),dtype='int32')
        grid_dcs = na.concatenate([level.ngrids*[self.dx[level.level]] for level in self.levels],axis=0)
        self.grid_dxs = grid_dcs[:,0].reshape((self.num_grids,1))
        self.grid_dys = grid_dcs[:,1].reshape((self.num_grids,1))
        self.grid_dzs = grid_dcs[:,2].reshape((self.num_grids,1))
        left_edges = []
        right_edges = []
        dims = []
        for level in self.levels:
            left_edges += [g.LeftEdge for g in level.grids]
            right_edges += [g.RightEdge for g in level.grids]
            dims += [g.ActiveDimensions for g in level.grids]
        self.grid_left_edge = na.array(left_edges)
        self.grid_right_edge = na.array(right_edges)
        self.grid_dimensions = na.array(dims)
        self.gridReverseTree = [] * self.num_grids
        self.gridReverseTree = [ [] for i in range(self.num_grids)]
        self.gridTree = [ [] for i in range(self.num_grids)]
        mylog.debug("Done creating grid objects")

    def _populate_hierarchy(self):
        self.__setup_grid_tree()
        #self._setup_grid_corners()
        for i, grid in enumerate(self.grids):
            if (i%1e4) == 0: mylog.debug("Prepared % 7i / % 7i grids", i, self.num_grids)
            grid._prepare_grid()
            grid._setup_dx()

    def __setup_grid_tree(self):
        for i, grid in enumerate(self.grids):
            children = self._get_grid_children(grid)
            for child in children:
                self.gridReverseTree[child.id].append(i)
                self.gridTree[i].append(weakref.proxy(child))

    def _setup_classes(self):
        dd = self._get_data_reader_dict()
        dd["field_indexes"] = self.field_indexes
        GridGeometryHandler._setup_classes(self, dd)
        #self._add_object_class('grid', "OrionGrid", OrionGridBase, dd)
        self.object_types.sort()

    def _get_grid_children(self, grid):
        mask = na.zeros(self.num_grids, dtype='bool')
        grids, grid_ind = self.get_box_grids(grid.LeftEdge, grid.RightEdge)
        mask[grid_ind] = True
        mask = na.logical_and(mask, (self.grid_levels == (grid.Level+1)).flat)
        return self.grids[mask]

    def _count_grids(self):
        """this is already provided in 

        """
        pass

    def _initialize_grid_arrays(self):
        mylog.debug("Allocating arrays for %s grids", self.num_grids)
        self.grid_dimensions = na.ones((self.num_grids,3), 'int32')
        self.grid_left_edge = na.zeros((self.num_grids,3), self.float_type)
        self.grid_right_edge = na.ones((self.num_grids,3), self.float_type)
        self.grid_levels = na.zeros((self.num_grids,1), 'int32')
        self.grid_particle_count = na.zeros((self.num_grids,1), 'int32')

    def _parse_hierarchy(self):
        pass
    
    def _detect_fields(self):
        pass

    def _setup_derived_fields(self):
        pass

    def _initialize_state_variables(self):
        """override to not re-initialize num_grids in GridGeometryHandler.__init__

        """
        self._parallel_locking = False
        self._data_file = None
        self._data_mode = None
        self._max_locations = {}
    
class OrionLevel:
    def __init__(self,level,ngrids):
        self.level = level
        self.ngrids = ngrids
        self.grids = []
    

class OrionStaticOutput(StaticOutput):
    """
    This class is a stripped down class that simply reads and parses
    *filename*, without looking at the Orion hierarchy.
    """
    _hierarchy_class = OrionHierarchy
    _fieldinfo_fallback = OrionFieldInfo
    _fieldinfo_known = KnownOrionFields

    def __init__(self, plotname, paramFilename=None, fparamFilename=None,
                 data_style='orion_native', paranoia=False,
                 storage_filename = None):
        """
        The paramfile is usually called "inputs"
        and there may be a fortran inputs file usually called "probin"
        plotname here will be a directory name
        as per BoxLib, data_style will be Native (implemented here), IEEE (not
        yet implemented) or ASCII (not yet implemented.)
        """
        self.storage_filename = storage_filename
        self.paranoid_read = paranoia
        self.parameter_filename = paramFilename
        self.fparameter_filename = fparamFilename
        self.__ipfn = paramFilename

        self.fparameters = {}

        StaticOutput.__init__(self, plotname.rstrip("/"),
                              data_style='orion_native')

        # These should maybe not be hardcoded?
        self.parameters["HydroMethod"] = 'orion' # always PPM DE
        self.parameters["Time"] = 1. # default unit is 1...
        self.parameters["DualEnergyFormalism"] = 0 # always off.
        self.parameters["EOSType"] = -1 # default

        if self.fparameters.has_key("mu"):
            self.parameters["mu"] = self.fparameters["mu"]

    def _localize(self, f, default):
        if f is None:
            return os.path.join(self.directory, default)
        return f

    @classmethod
    def _is_valid(cls, *args, **kwargs):
        # fill our args
        pname = args[0].rstrip("/")
        dn = os.path.dirname(pname)
        if len(args) > 1: kwargs['paramFilename'] = args[1]
        pfname = kwargs.get("paramFilename", os.path.join(dn, "inputs"))

        # We check for the job_info file's existence because this is currently
        # what distinguishes Orion data from MAESTRO data.
        pfn = os.path.join(pfname)
        if not os.path.exists(pfn): return False
        castro = any(("castro." in line for line in open(pfn)))
        nyx = any(("nyx." in line for line in open(pfn)))
        maestro = os.path.exists(os.path.join(pname, "job_info"))
        orion = (not castro) and (not maestro) and (not nyx)
        return orion
        
    def _parse_parameter_file(self):
        """
        Parses the parameter file and establishes the various
        dictionaries.
        """
        self.fullplotdir = os.path.abspath(self.parameter_filename)
        self._parse_header_file()
        self.parameter_filename = self._localize(
                self.__ipfn, 'inputs')
        self.fparameter_filename = self._localize(
                self.fparameter_filename, 'probin')
        if os.path.isfile(self.fparameter_filename):
            self._parse_fparameter_file()
            for param in self.fparameters:
                if orion2enzoDict.has_key(param):
                    self.parameters[orion2enzoDict[param]]=self.fparameters[param]
        # Let's read the file
        self.unique_identifier = \
            int(os.stat(self.parameter_filename)[ST_CTIME])
        lines = open(self.parameter_filename).readlines()
        for lineI, line in enumerate(lines):
            if line.find("#") >= 1: # Keep the commented lines...
                line=line[:line.find("#")]
            line=line.strip().rstrip()
            if len(line) < 2 or line.find("#") == 0: # ...but skip comments
                continue
            try:
                param, vals = map(strip,map(rstrip,line.split("=")))
            except ValueError:
                mylog.error("ValueError: '%s'", line)
                continue
            if orion2enzoDict.has_key(param):
                paramName = orion2enzoDict[param]
                t = map(parameterDict[paramName], vals.split())
                if len(t) == 1:
                    self.parameters[paramName] = t[0]
                else:
                    if paramName == "RefineBy":
                        self.parameters[paramName] = t[0]
                    else:
                        self.parameters[paramName] = t
                
            elif param.startswith("geometry.prob_hi"):
                self.domain_right_edge = \
                    na.array([float(i) for i in vals.split()])
            elif param.startswith("geometry.prob_lo"):
                self.domain_left_edge = \
                    na.array([float(i) for i in vals.split()])

        self.parameters["TopGridRank"] = len(self.parameters["TopGridDimensions"])
        self.dimensionality = self.parameters["TopGridRank"]
        self.domain_dimensions = na.array(self.parameters["TopGridDimensions"],dtype='int32')
        self.refine_by = self.parameters["RefineBy"]

        if self.parameters.has_key("ComovingCoordinates") and bool(self.parameters["ComovingCoordinates"]):
            self.cosmological_simulation = 1
            self.omega_lambda = self.parameters["CosmologyOmegaLambdaNow"]
            self.omega_matter = self.parameters["CosmologyOmegaMatterNow"]
            self.hubble_constant = self.parameters["CosmologyHubbleConstantNow"]
            a_file = open(os.path.join(self.fullplotdir,'comoving_a'))
            line = a_file.readline().strip()
            a_file.close()
            self.parameters["CosmologyCurrentRedshift"] = 1/float(line) - 1
            self.current_redshift = self.parameters["CosmologyCurrentRedshift"]
        else:
            self.current_redshift = self.omega_lambda = self.omega_matter = \
                self.hubble_constant = self.cosmological_simulation = 0.0

    def _parse_fparameter_file(self):
        """
        Parses the fortran parameter file for Orion. Most of this will
        be useless, but this is where it keeps mu = mass per
        particle/m_hydrogen.
        """
        lines = open(self.fparameter_filename).readlines()
        for line in lines:
            if line.count("=") == 1:
                param, vals = map(strip,map(rstrip,line.split("=")))
                if vals.count("'") == 0:
                    t = map(float,[a.replace('D','e').replace('d','e') for a in vals.split()]) # all are floating point.
                else:
                    t = vals.split()
                if len(t) == 1:
                    self.fparameters[param] = t[0]
                else:
                    self.fparameters[param] = t

    def _parse_header_file(self):
        """
        Parses the BoxLib header file to get any parameters stored
        there. Hierarchy information is read out of this file in
        OrionHierarchy. 

        Currently, only Time is read here.
        """
        header_file = open(os.path.join(self.fullplotdir,'Header'))
        lines = header_file.readlines()
        header_file.close()
        n_fields = int(lines[1])
        self.current_time = float(lines[3+n_fields])


                
    def _set_units(self):
        """
        Generates the conversion to various physical _units based on the parameter file
        """
        self.units = {}
        self.time_units = {}
        if len(self.parameters) == 0:
            self._parse_parameter_file()
        self._setup_nounits_units()
        self.conversion_factors = defaultdict(lambda: 1.0)
        self.time_units['1'] = 1
        self.units['1'] = 1.0
        self.units['unitary'] = 1.0 / (self.domain_right_edge - self.domain_left_edge).max()
        seconds = 1 #self["Time"]
        self.time_units['years'] = seconds / (365*3600*24.0)
        self.time_units['days']  = seconds / (3600*24.0)
        self.time_units['Myr'] = self.time_units['years'] / 1.0e6
        self.time_units['Gyr']  = self.time_units['years'] / 1.0e9
        for key in yt2orionFieldsDict:
            self.conversion_factors[key] = 1.0

    def _setup_nounits_units(self):
        z = 0
        mylog.warning("Setting 1.0 in code units to be 1.0 cm")
        if not self.has_key("TimeUnits"):
            mylog.warning("No time units.  Setting 1.0 = 1 second.")
            self.conversion_factors["Time"] = 1.0
        for unit in mpc_conversion.keys():
            self.units[unit] = mpc_conversion[unit] / mpc_conversion["cm"]
            
    @parallel_root_only
    def print_key_parameters(self):
        for a in ["current_time", "domain_dimensions", "domain_left_edge",
                  "domain_right_edge"]:
            if not hasattr(self, a):
                mylog.error("Missing %s in parameter file definition!", a)
                continue
            v = getattr(self, a)
            mylog.info("Parameters: %-25s = %s", a, v)
<|MERGE_RESOLUTION|>--- conflicted
+++ resolved
@@ -125,13 +125,7 @@
 
         self.readGlobalHeader(header_filename,self.parameter_file.paranoid_read) # also sets up the grid objects
         self.__cache_endianness(self.levels[-1].grids[-1])
-<<<<<<< HEAD
         GridGeometryHandler.__init__(self,pf, self.data_style)
-        self._setup_data_io()
-        self._setup_field_list()
-=======
-        AMRHierarchy.__init__(self,pf, self.data_style)
->>>>>>> ea624098
         self._populate_hierarchy()
         self._read_particles()
 
