"""
The data-file handling functions



"""

#-----------------------------------------------------------------------------
# Copyright (c) 2013, yt Development Team.
#
# Distributed under the terms of the Modified BSD License.
#
# The full license is in the file COPYING.txt, distributed with this software.
#-----------------------------------------------------------------------------

import numpy as np
import h5py
<<<<<<< HEAD
=======
import exceptions
>>>>>>> 42a569a7
from yt.funcs import \
    mylog
from yt.utilities.io_handler import \
    BaseIOHandler


def _grid_dname(grid_id):
    return "/data/grid_%010i" % grid_id


def _field_dname(grid_id, field_name):
    return "%s/%s" % (_grid_dname(grid_id), field_name)


# TODO all particle bits were removed
class IOHandlerGDFHDF5(BaseIOHandler):
    _data_style = "grid_data_format"
    _offset_string = 'data:offsets=0'
    _data_string = 'data:datatype=0'

<<<<<<< HEAD
    def __init__(self, pf, *args, **kwargs):
        super(IOHandlerGDFHDF5, self).__init__(pf)
        # Now we cache the particle fields
=======
    def _read_field_names(self, grid):
        if grid.filename is None:
            return []
        print 'grid.filename = %', grid.filename
        h5f = h5py.File(grid.filename, mode="r")
        group = h5f[_grid_dname(grid.id)]
        fields = []
        for name, v in group.iteritems():
            # NOTE: This won't work with 1D datasets.
            if not hasattr(v, "shape"):
                continue
            elif len(v.dims) == 1:
                fields.append(("io", str(name)))
            else:
                fields.append(("gas", str(name)))
        h5f.close()
        return fields

    @property
    def _read_exception(self):
        return (exceptions.KeyError, )
>>>>>>> 42a569a7

    def _read_fluid_selection(self, chunks, selector, fields, size):
        rv = {}
        chunks = list(chunks)

        if selector.__class__.__name__ == "GridSelector":
            if not (len(chunks) == len(chunks[0].objs) == 1):
                raise RuntimeError
            grid = chunks[0].objs[0]
            h5f = h5py.File(grid.filename, 'r')
            gds = h5f.get(_grid_dname(grid.id))
            for ftype, fname in fields:
                if self.pf.field_ordering == 1:
                    rv[(ftype, fname)] = gds.get(fname).value.swapaxes(0, 2)
                else:
                    rv[(ftype, fname)] = gds.get(fname).value
            h5f.close()
            return rv
        if size is None:
            size = sum((grid.count(selector) for chunk in chunks
                        for grid in chunk.objs))

        if any((ftype != "gas" for ftype, fname in fields)):
            raise NotImplementedError
<<<<<<< HEAD
        fhandle = h5py.File(self.pf.parameter_filename, "r")
        rv = {}
=======

>>>>>>> 42a569a7
        for field in fields:
            ftype, fname = field
            fsize = size
            # check the dtype instead
            rv[field] = np.empty(fsize, dtype="float64")
        ngrids = sum(len(chunk.objs) for chunk in chunks)
        mylog.debug("Reading %s cells of %s fields in %s blocks",
                    size, [fname for ftype, fname in fields], ngrids)
<<<<<<< HEAD
        for field in fields:
            ftype, fname = field
            ind = 0
            for chunk in chunks:
                for grid in chunk.objs:
                    data = fhandle[field_dname(grid.id, fname)][:]
                    if self.pf.field_ordering == 1:
                        data = data.swapaxes(0, 2)
                    ind += grid.select(selector, data, rv[field], ind) # caches
        fhandle.close()
=======
        ind = 0
        for chunk in chunks:
            fid = None
            for grid in chunk.objs:
                if grid.filename is None:
                    continue
                if fid is None:
                    fid = h5py.h5f.open(grid.filename, h5py.h5f.ACC_RDONLY)
                if self.pf.field_ordering == 1:
                    # check the dtype instead
                    data = np.empty(grid.ActiveDimensions[::-1],
                                    dtype="float64")
                    data_view = data.swapaxes(0, 2)
                else:
                    # check the dtype instead
                    data_view = data = np.empty(grid.ActiveDimensions,
                                                dtype="float64")
                for field in fields:
                    ftype, fname = field
                    dg = h5py.h5d.open(fid, _field_dname(grid.id, fname))
                    dg.read(h5py.h5s.ALL, h5py.h5s.ALL, data)
                    # caches
                    nd = grid.select(selector, data_view, rv[field], ind)
                ind += nd    # I don't get that part, only last nd is added
            if fid is not None:
                fid.close()
>>>>>>> 42a569a7
        return rv<|MERGE_RESOLUTION|>--- conflicted
+++ resolved
@@ -15,10 +15,7 @@
 
 import numpy as np
 import h5py
-<<<<<<< HEAD
-=======
 import exceptions
->>>>>>> 42a569a7
 from yt.funcs import \
     mylog
 from yt.utilities.io_handler import \
@@ -39,11 +36,6 @@
     _offset_string = 'data:offsets=0'
     _data_string = 'data:datatype=0'
 
-<<<<<<< HEAD
-    def __init__(self, pf, *args, **kwargs):
-        super(IOHandlerGDFHDF5, self).__init__(pf)
-        # Now we cache the particle fields
-=======
     def _read_field_names(self, grid):
         if grid.filename is None:
             return []
@@ -65,7 +57,6 @@
     @property
     def _read_exception(self):
         return (exceptions.KeyError, )
->>>>>>> 42a569a7
 
     def _read_fluid_selection(self, chunks, selector, fields, size):
         rv = {}
@@ -90,12 +81,7 @@
 
         if any((ftype != "gas" for ftype, fname in fields)):
             raise NotImplementedError
-<<<<<<< HEAD
-        fhandle = h5py.File(self.pf.parameter_filename, "r")
-        rv = {}
-=======
 
->>>>>>> 42a569a7
         for field in fields:
             ftype, fname = field
             fsize = size
@@ -104,18 +90,6 @@
         ngrids = sum(len(chunk.objs) for chunk in chunks)
         mylog.debug("Reading %s cells of %s fields in %s blocks",
                     size, [fname for ftype, fname in fields], ngrids)
-<<<<<<< HEAD
-        for field in fields:
-            ftype, fname = field
-            ind = 0
-            for chunk in chunks:
-                for grid in chunk.objs:
-                    data = fhandle[field_dname(grid.id, fname)][:]
-                    if self.pf.field_ordering == 1:
-                        data = data.swapaxes(0, 2)
-                    ind += grid.select(selector, data, rv[field], ind) # caches
-        fhandle.close()
-=======
         ind = 0
         for chunk in chunks:
             fid = None
@@ -142,5 +116,4 @@
                 ind += nd    # I don't get that part, only last nd is added
             if fid is not None:
                 fid.close()
->>>>>>> 42a569a7
         return rv