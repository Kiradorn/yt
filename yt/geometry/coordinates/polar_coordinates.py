"""
Polar fields




"""

#-----------------------------------------------------------------------------
# Copyright (c) 2013, yt Development Team.
#
# Distributed under the terms of the Modified BSD License.
#
# The full license is in the file COPYING.txt, distributed with this software.
#-----------------------------------------------------------------------------

import numpy as np
from yt.units.yt_array import YTArray
from .coordinate_handler import \
    CoordinateHandler, \
    _unknown_coord, \
    cylindrical_to_cartesian, \
    _get_coord_fields
<<<<<<< HEAD
from yt.utilities.lib.pixelization_routines import \
=======
from .cylindrical_coordinates import CylindricalCoordinateHandler
import yt.visualization._MPL as _MPL
from yt.utilities.lib.misc_utilities import \
>>>>>>> 2e77c14b
    pixelize_cylinder

class PolarCoordinateHandler(CylindricalCoordinateHandler):

  def __init__(self, ds, ordering = ('r', 'theta', 'z')):
        super(PolarCoordinateHandler, self).__init__(ds, ordering)
        # No need to set labels here<|MERGE_RESOLUTION|>--- conflicted
+++ resolved
@@ -21,13 +21,9 @@
     _unknown_coord, \
     cylindrical_to_cartesian, \
     _get_coord_fields
-<<<<<<< HEAD
-from yt.utilities.lib.pixelization_routines import \
-=======
 from .cylindrical_coordinates import CylindricalCoordinateHandler
 import yt.visualization._MPL as _MPL
-from yt.utilities.lib.misc_utilities import \
->>>>>>> 2e77c14b
+from yt.utilities.lib.pixelization_routines import \
     pixelize_cylinder
 
 class PolarCoordinateHandler(CylindricalCoordinateHandler):
