"""
Particle smoothing in cells




"""

#-----------------------------------------------------------------------------
# Copyright (c) 2013, yt Development Team.
#
# Distributed under the terms of the Modified BSD License.
#
# The full license is in the file COPYING.txt, distributed with this software.
#-----------------------------------------------------------------------------

cimport numpy as np
import numpy as np
from libc.stdlib cimport malloc, free, realloc
cimport cython
from libc.math cimport sqrt, fabs

from fp_utils cimport *
from oct_container cimport Oct, OctAllocationContainer, \
    OctreeContainer, OctInfo

cdef int Neighbor_compare(void *on1, void *on2) nogil:
    cdef NeighborList *n1, *n2
    n1 = <NeighborList *> on1
    n2 = <NeighborList *> on2
    # Note that we set this up so that "greatest" evaluates to the *end* of the
    # list, so we can do standard radius comparisons.
    if n1.r2 < n2.r2:
        return -1
    elif n1.r2 == n2.r2:
        return 0
    else:
        return 1

cdef class ParticleSmoothOperation:
    def __init__(self, nvals, nfields, max_neighbors):
        # This is the set of cells, in grids, blocks or octs, we are handling.
        cdef int i
        self.nvals = nvals 
        self.nfields = nfields
        self.maxn = max_neighbors
        self.neighbors = <NeighborList *> malloc(
            sizeof(NeighborList) * self.maxn)
        self.neighbor_reset()

    def initialize(self, *args):
        raise NotImplementedError

    def finalize(self, *args):
        raise NotImplementedError

    @cython.cdivision(True)
    @cython.boundscheck(False)
    @cython.wraparound(False)
    def process_octree(self, OctreeContainer mesh_octree,
                     np.ndarray[np.int64_t, ndim=1] mdom_ind,
                     np.ndarray[np.float64_t, ndim=2] positions,
                     np.ndarray[np.float64_t, ndim=2] oct_positions,
                     fields = None, int domain_id = -1,
                     int domain_offset = 0,
                     periodicity = (True, True, True),
                     index_fields = None,
                     OctreeContainer particle_octree = None,
                     np.ndarray[np.int64_t, ndim=1] pdom_ind = None):
        # This will be a several-step operation.
        #
        # We first take all of our particles and assign them to Octs.  If they
        # are not in an Oct, we will assume they are out of bounds.  Note that
        # this means that if we have loaded neighbor particles for which an Oct
        # does not exist, we are going to be discarding them -- so sparse
        # octrees will need to ensure that neighbor octs *exist*.  Particles
        # will be assigned in a new NumPy array.  Note that this incurs
        # overhead, but reduces complexity as we will now be able to use
        # argsort.
        #
        # After the particles have been assigned to Octs, we process each Oct
        # individually.  We will do this by calling "get" for the *first*
        # particle in each set of Octs in the sorted list.  After this, we get
        # neighbors for each Oct.
        #
        # Now, with the set of neighbors (and thus their indices) we allocate
        # an array of particles and their fields, fill these in, and call our
        # process function.
        #
        # This is not terribly efficient -- for starters, the neighbor function
        # is not the most efficient yet.  We will also need to handle some
        # mechanism of an expandable array for holding pointers to Octs, so
        # that we can deal with >27 neighbors.  
        if particle_octree is None:
            particle_octree = mesh_octree
            pdom_ind = mdom_ind
        cdef int nf, i, j, dims[3], n
        cdef np.float64_t **field_pointers, *field_vals, pos[3], *ppos, dds[3]
        cdef np.float64_t **octree_field_pointers
        cdef int nsize = 0
        cdef np.int64_t *nind = NULL
        cdef OctInfo moi, poi
        cdef Oct *oct, **neighbors = NULL
        cdef np.int64_t nneighbors, numpart, offset, local_ind
        cdef np.int64_t moff_p, moff_m
        cdef np.int64_t *doffs, *pinds, *pcounts, poff
        cdef np.ndarray[np.int64_t, ndim=1] pind, doff, pdoms, pcount
        cdef np.ndarray[np.int64_t, ndim=2] doff_m
        cdef np.ndarray[np.float64_t, ndim=1] tarr
        cdef np.ndarray[np.float64_t, ndim=4] iarr
        dims[0] = dims[1] = dims[2] = (1 << mesh_octree.oref)
        cdef int nz = dims[0] * dims[1] * dims[2]
        numpart = positions.shape[0]
        # pcount is the number of particles per oct.
        pcount = np.zeros_like(pdom_ind)
        # doff is the offset to a given oct in the sorted particles.
        doff = np.zeros_like(pdom_ind) - 1
        doff_m = np.zeros((mdom_ind.shape[0], 2), dtype="int64")
        moff_p = particle_octree.get_domain_offset(domain_id + domain_offset)
        moff_m = mesh_octree.get_domain_offset(domain_id + domain_offset)
        # pdoms points particles at their octs.  So the value in this array, for
        # a given index, is the local oct index.
        pdoms = np.zeros(positions.shape[0], dtype="int64") - 1
        nf = len(fields)
        if fields is None:
            fields = []
        field_pointers = <np.float64_t**> alloca(sizeof(np.float64_t *) * nf)
        for i in range(nf):
            tarr = fields[i]
            field_pointers[i] = <np.float64_t *> tarr.data
        if index_fields is None:
            index_fields = []
        nf = len(index_fields)
        index_field_pointers = <np.float64_t**> alloca(sizeof(np.float64_t *) * nf)
        for i in range(nf):
            iarr = index_fields[i]
            index_field_pointers[i] = <np.float64_t *> iarr.data
        for i in range(3):
            self.DW[i] = (mesh_octree.DRE[i] - mesh_octree.DLE[i])
            self.periodicity[i] = periodicity[i]
        for i in range(positions.shape[0]):
            for j in range(3):
                pos[j] = positions[i, j]
            oct = particle_octree.get(pos)
            if oct == NULL or (domain_id > 0 and oct.domain != domain_id):
                continue
            # Note that this has to be our local index, not our in-file index.
            # This is the particle count, which we'll use once we have sorted
            # the particles to calculate the offsets into each oct's particles.
            offset = oct.domain_ind - moff_p
            pcount[offset] += 1
            pdoms[i] = offset # We store the *actual* offset.
            oct = mesh_octree.get(pos)
            offset = oct.domain_ind - moff_m
        # Now we have oct assignments.  Let's sort them.
        # Note that what we will be providing to our processing functions will
        # actually be indirectly-sorted fields.  This preserves memory at the
        # expense of additional pointer lookups.
        pind = np.argsort(pdoms)
        pind = np.asarray(pind, dtype='int64', order='C')
        # So what this means is that we now have all the oct-0 particle indices
        # in order, then the oct-1, etc etc.
        # This now gives us the indices to the particles for each domain.
        for i in range(positions.shape[0]):
            # This value, poff, is the index of the particle in the *unsorted*
            # arrays.
            poff = pind[i] 
            offset = pdoms[poff] 
            # If we have yet to assign the starting index to this oct, we do so
            # now.
            if doff[offset] < 0: doff[offset] = i
        #print domain_id, domain_offset, moff_p, moff_m
        #raise RuntimeError
        # Now doff is full of offsets to the first entry in the pind that
        # refers to that oct's particles.
        ppos = <np.float64_t *> positions.data
        doffs = <np.int64_t*> doff.data
        pinds = <np.int64_t*> pind.data
        pcounts = <np.int64_t*> pcount.data
        nsize = 27
        nind = <np.int64_t *> malloc(sizeof(np.int64_t)*nsize)
        cdef np.ndarray[np.uint8_t, ndim=1] visited
        visited = np.zeros(mdom_ind.shape[0], dtype="uint8")
        cdef int maxnei = 0
        cdef int nproc = 0
<<<<<<< HEAD
        for i in range(positions.shape[0]):
            for j in range(3):
                pos[j] = positions[i, j]
=======
        for i in range(oct_positions.shape[0]):
            for j in range(3):
                pos[j] = oct_positions[i, j]
>>>>>>> fe2bb32a
            oct = mesh_octree.get(pos, &moi)
            offset = mdom_ind[oct.domain_ind - moff_m] * nz
            if visited[oct.domain_ind - moff_m] == 1: continue
            visited[oct.domain_ind - moff_m] = 1
            if offset < 0: continue
            # These will be PARTICLE octree neighbors.
            oct = particle_octree.get(pos, &poi)
            neighbors = particle_octree.neighbors(&poi, &nneighbors, oct)
            if nneighbors > maxnei:
                maxnei = nneighbors
            # Now we have all our neighbors.  And, we should be set for what
            # else we need to do.
            if nneighbors > nsize:
                nind = <np.int64_t *> realloc(
                    nind, sizeof(np.int64_t)*nneighbors)
                nsize = nneighbors
            for j in range(nneighbors):
                # Particle octree neighbor indices
                nind[j] = neighbors[j].domain_ind - moff_p
                for n in range(j):
                    if nind[j] == nind[n]:
                        nind[j] = -1
                    break
            # This is allocated by the neighbors function, so we deallocate it.
            free(neighbors)
            nproc += 1
            self.neighbor_process(dims, moi.left_edge, moi.dds,
                         ppos, field_pointers, nneighbors, nind, doffs,
                         pinds, pcounts, offset, index_field_pointers)
<<<<<<< HEAD
        #print "NPROC", nproc, positions.shape[0]
        #print "MAX NEIGHBORS", maxnei
=======
        #print "VISITED", visited.sum(), visited.size,
        #print 100.0*float(visited.sum())/visited.size
>>>>>>> fe2bb32a
        if nind != NULL:
            free(nind)
        
    @cython.cdivision(True)
    @cython.boundscheck(False)
    @cython.wraparound(False)
    def process_grid(self, gobj,
                     np.ndarray[np.float64_t, ndim=2] positions,
                     fields = None):
        raise NotImplementedError

    cdef void process(self, np.int64_t offset, int i, int j, int k,
                      int dim[3], np.float64_t cpos[3], np.float64_t **fields,
                      np.float64_t **ifields):
        raise NotImplementedError

    cdef void neighbor_reset(self):
        self.curn = 0
        for i in range(self.maxn):
            self.neighbors[i].pn = -1
            self.neighbors[i].r2 = 1e300

    cdef void neighbor_eval(self, np.int64_t pn, np.float64_t ppos[3],
                            np.float64_t cpos[3]):
        cdef NeighborList *cur
        cdef int i
        # _c means candidate (what we're evaluating)
        # _o means other (the item in the list)
        cdef np.float64_t r2_c, r2_o
        cdef np.int64_t pn_c, pn_o
        # If we're less than the maximum number of neighbors, we simply append.
        # After that, we will sort, and then only compare against the rightmost
        # entries.
        if self.curn < self.maxn:
            cur = &self.neighbors[self.curn]
            cur.pn = pn
            cur.r2 = r2dist(ppos, cpos, self.DW, self.periodicity)
            self.curn += 1
            if self.curn == self.maxn:
                # This time we sort it, so that future insertions will be able
                # to be done in order.
                qsort(self.neighbors, self.curn, sizeof(NeighborList), 
                      Neighbor_compare)
            return
        # This will go (curn - 1) through 0.
        r2_c = r2dist(ppos, cpos, self.DW, self.periodicity)
        pn_c = pn
        for i in range((self.curn - 1), -1, -1):
            # First we evaluate against i.  If our candidate radius is greater
            # than the one we're inspecting, we quit.
            cur = &self.neighbors[i]
            r2_o = cur.r2
            pn_o = cur.pn
            if r2_c >= r2_o:
                break
            # Now we know we need to swap them.  First we assign our candidate
            # values to cur.
            cur.r2 = r2_c
            cur.pn = pn_c
            if i + 1 >= self.maxn:
                continue # No swapping
            cur = &self.neighbors[i + 1]
            cur.r2 = r2_o
            cur.pn = pn_o
        # At this point, we've evaluated all the particles and we should have a
        # sorted set of values.  So, we're done.

    cdef void neighbor_find(self,
                            np.int64_t nneighbors,
                            np.int64_t *nind,
                            np.int64_t *doffs,
                            np.int64_t *pcounts,
                            np.int64_t *pinds,
                            np.float64_t *ppos,
                            np.float64_t cpos[3]
                            ):
        # We are now given the number of neighbors, the indices into the
        # domains for them, and the number of particles for each.
        cdef int ni, i, j
        cdef np.int64_t offset, pn, pc
        cdef np.float64_t pos[3]
        self.neighbor_reset()
        for ni in range(nneighbors):
            if nind[ni] == -1: continue
            offset = doffs[nind[ni]]
            pc = pcounts[nind[ni]]
            for i in range(pc):
                pn = pinds[offset + i]
                for j in range(3):
                    pos[j] = ppos[pn * 3 + j]
                self.neighbor_eval(pn, pos, cpos)

    cdef void neighbor_process(self, int dim[3], np.float64_t left_edge[3],
                               np.float64_t dds[3], np.float64_t *ppos,
                               np.float64_t **fields, np.int64_t nneighbors,
                               np.int64_t *nind, np.int64_t *doffs,
                               np.int64_t *pinds, np.int64_t *pcounts,
                               np.int64_t offset,
                               np.float64_t **index_fields):
        # Note that we assume that fields[0] == smoothing length in the native
        # units supplied.  We can now iterate over every cell in the block and
        # every particle to find the nearest.  We will use a priority heap.
        cdef int i, j, k, ntot, nntot, m
        cdef np.float64_t cpos[3]
        cpos[0] = left_edge[0] + 0.5*dds[0]
        for i in range(dim[0]):
            cpos[1] = left_edge[1] + 0.5*dds[1]
            for j in range(dim[1]):
                cpos[2] = left_edge[2] + 0.5*dds[2]
                for k in range(dim[2]):
                    self.neighbor_find(nneighbors, nind, doffs, pcounts,
                        pinds, ppos, cpos)
                    # Now we have all our neighbors in our neighbor list.
                    if self.curn <-1*self.maxn:
                        ntot = nntot = 0
                        for m in range(nneighbors):
                            if nind[m] < 0: continue
                            nntot += 1
                            ntot += pcounts[nind[m]]
                        print "SOMETHING WRONG", self.curn, nneighbors, ntot, nntot
                    self.process(offset, i, j, k, dim, cpos, fields,
                                 index_fields)
                    cpos[2] += dds[2]
                cpos[1] += dds[1]
            cpos[0] += dds[0]

<<<<<<< HEAD
cdef class MassDepositionCoeffSmooth(ParticleSmoothOperation):
    cdef public object vals
    def initialize(self):
        cdef int i
        if self.nfields < 3:
            # We need third fields -- the mass should be the first, then the
            # smoothing length for particles, and then third is the array into
            # which we will be placing the total deposited mass.
            raise RuntimeError

    def finalize(self):
        return

    @cython.cdivision(True)
    @cython.boundscheck(False)
    @cython.wraparound(False)
    cdef void process(self, np.int64_t offset, int i, int j, int k,
                      int dim[3], np.float64_t cpos[3], np.float64_t **fields,
                      np.float64_t **index_fields):
        # We have our i, j, k for our cell, as well as the cell position.
        # We also have a list of neighboring particles with particle numbers.
        cdef int n, fi
        cdef np.float64_t weight, r2, val, hsml, vol, mass
        cdef np.int64_t pn
        vol = index_fields[0][gind(i,j,k,dim) + offset]
        # We get back our mass 
        # rho_i = sum(j = 1 .. n) m_j * W_ij
        for n in range(self.curn):
            # No normalization for the moment.
            r2 = self.neighbors[n].r2
            pn = self.neighbors[n].pn
            # Smoothing kernel weight function
            mass = fields[0][pn]
            hsml = fields[1][pn]
            if hsml == 0: continue
            weight = sph_kernel(sqrt(r2) / hsml)
            # The total mass deposited is the computed density for a given
            # particle times the volume of the oct cell.  This allows us to
            # track, of the total mass being smoothed, what the contribution
            # from each particle is.
            fields[2][pn] += mass * weight * vol
        return

mass_deposition_coeff_smooth = MassDepositionCoeffSmooth

cdef class ConservedMassSmooth(ParticleSmoothOperation):
=======
cdef class VolumeWeightedSmooth(ParticleSmoothOperation):
>>>>>>> fe2bb32a
    cdef np.float64_t **fp
    cdef public object vals
    def initialize(self):
        cdef int i
        if self.nfields < 3:
            # We need four fields -- the mass should be the first, then the
            # smoothing length for particles, the normalization factor to
            # ensure mass conservation, then the field we're smoothing.
            raise RuntimeError
        cdef np.ndarray tarr
        self.fp = <np.float64_t **> malloc(
            sizeof(np.float64_t *) * (self.nfields - 3))
        self.vals = []
<<<<<<< HEAD
        for i in range(self.nfields - 3):
=======
        for i in range(self.nfields - 2):
>>>>>>> fe2bb32a
            tarr = np.zeros(self.nvals, dtype="float64", order="F")
            self.vals.append(tarr)
            self.fp[i] = <np.float64_t *> tarr.data

    def finalize(self):
        free(self.fp)
        vv = self.vals.pop(-1)
        for v in self.vals:
            v /= vv
        return self.vals

    @cython.cdivision(True)
    @cython.boundscheck(False)
    @cython.wraparound(False)
    cdef void process(self, np.int64_t offset, int i, int j, int k,
                      int dim[3], np.float64_t cpos[3], np.float64_t **fields,
                      np.float64_t **index_fields):
        # We have our i, j, k for our cell, as well as the cell position.
        # We also have a list of neighboring particles with particle numbers.
        cdef int n, fi
<<<<<<< HEAD
        cdef np.float64_t weight, r2, val, hsml, dens, mass
=======
        cdef np.float64_t weight, r2, val, hsml, dens, mass, coeff, max_r
        coeff = 0.0
>>>>>>> fe2bb32a
        cdef np.int64_t pn
        # We get back our mass 
        # rho_i = sum(j = 1 .. n) m_j * W_ij
        max_r = sqrt(self.neighbors[self.curn-1].r2)
        for n in range(self.curn):
            # No normalization for the moment.
            # fields[0] is the smoothing length.
            r2 = self.neighbors[n].r2
            pn = self.neighbors[n].pn
            # Smoothing kernel weight function
            mass = fields[0][pn]
            hsml = fields[1][pn]
<<<<<<< HEAD
=======
            if hsml < 0:
                hsml = max_r
>>>>>>> fe2bb32a
            if hsml == 0: continue
            # Usually this density has been computed
            dens = fields[2][pn]
            if dens == 0.0: continue
            weight = mass * sph_kernel(sqrt(r2) / hsml) / dens
            # Mass of the particle times the value 
            for fi in range(self.nfields - 3):
                val = fields[fi + 3][pn]
                self.fp[fi][gind(i,j,k,dim) + offset] += val * weight
<<<<<<< HEAD
        return

conserved_mass_smooth = ConservedMassSmooth

cdef class NeighborSmoothing(ParticleSmoothOperation):
    cdef np.float64_t **fp
    cdef public object vals
    def initialize(self):
        cdef int i
        if self.nfields < 2:
            # We need four fields -- the mass should be the first, then the
            # smoothing length for particles, the normalization factor to
            # ensure mass conservation, then the field we're smoothing.
            raise RuntimeError
        cdef np.ndarray tarr
        self.fp = <np.float64_t **> malloc(
            sizeof(np.float64_t *) * (self.nfields - 2))
        self.vals = []
        for i in range(self.nfields - 2):
            tarr = np.zeros(self.nvals, dtype="float64", order="F")
            self.vals.append(tarr)
            self.fp[i] = <np.float64_t *> tarr.data

    def finalize(self):
        free(self.fp)
        return self.vals

    @cython.cdivision(True)
    @cython.boundscheck(False)
    @cython.wraparound(False)
    cdef void process(self, np.int64_t offset, int i, int j, int k,
                      int dim[3], np.float64_t cpos[3], np.float64_t **fields,
                      np.float64_t **index_fields):
        # We have our i, j, k for our cell, as well as the cell position.
        # We also have a list of neighboring particles with particle numbers.
        cdef int n, fi
        cdef np.float64_t weight, r2, val, hsml, dens, mass
        cdef np.int64_t pn
        # We get back our mass 
        # rho_i = sum(j = 1 .. n) m_j * W_ij
        hsml = sqrt(self.neighbors[self.curn - 1].r2)
        for n in range(self.curn):
            # No normalization for the moment.
            # fields[0] is the smoothing length.
            r2 = self.neighbors[n].r2
            pn = self.neighbors[n].pn
            # Smoothing kernel weight function
            mass = fields[0][pn]
            # Usually this density has been computed
            dens = fields[1][pn]
            if mass == 0.0 or dens == 0.0: continue
            #weight = mass * sph_kernel(sqrt(r2) / hsml) / dens
            weight = sph_kernel(sqrt(r2) / hsml) + sph_kernel(sqrt(r2) / 0.02)
            weight = mass * 0.5 * weight / dens
            # Mass of the particle times the value 
            for fi in range(self.nfields - 2):
                val = fields[fi + 2][pn]
                self.fp[fi][gind(i,j,k,dim) + offset] += val * weight
        return

neighbor_smoothing_smooth = NeighborSmoothing

cdef class NeighborSmoothingLength(ParticleSmoothOperation):
    cdef public object vals
    def initialize(self):
        cdef int i
        if self.nfields < 2:
            # We need third fields -- the mass should be the first, then the
            # smoothing length for particles, and then third is the array into
            # which we will be placing the total deposited mass.
            raise RuntimeError

    def finalize(self):
        return

    @cython.cdivision(True)
    @cython.boundscheck(False)
    @cython.wraparound(False)
    cdef void process(self, np.int64_t offset, int i, int j, int k,
                      int dim[3], np.float64_t cpos[3], np.float64_t **fields,
                      np.float64_t **index_fields):
        # We have our i, j, k for our cell, as well as the cell position.
        # We also have a list of neighboring particles with particle numbers.
        cdef int n, fi
        cdef np.float64_t weight, r2, val, hsml, vol, mass
        cdef np.int64_t pn
        vol = index_fields[0][gind(i,j,k,dim) + offset]
        # We get back our mass 
        # rho_i = sum(j = 1 .. n) m_j * W_ij
        hsml = sqrt(self.neighbors[self.curn - 1].r2)
        for n in range(self.curn):
            # No normalization for the moment.
            r2 = self.neighbors[n].r2
            pn = self.neighbors[n].pn
            # Smoothing kernel weight function
            mass = fields[0][pn]
            weight = sph_kernel(sqrt(r2) / hsml)
            # The total mass deposited is the computed density for a given
            # particle times the volume of the oct cell.  This allows us to
            # track, of the total mass being smoothed, what the contribution
            # from each particle is.
            fields[1][pn] += mass * weight * vol
        return

neighbor_mass_dep_smooth = NeighborSmoothingLength
=======
            self.fp[self.nfields - 3][gind(i,j,k,dim) + offset] += weight
        return

volume_weighted_smooth = VolumeWeightedSmooth
>>>>>>> fe2bb32a
<|MERGE_RESOLUTION|>--- conflicted
+++ resolved
@@ -183,15 +183,9 @@
         visited = np.zeros(mdom_ind.shape[0], dtype="uint8")
         cdef int maxnei = 0
         cdef int nproc = 0
-<<<<<<< HEAD
-        for i in range(positions.shape[0]):
-            for j in range(3):
-                pos[j] = positions[i, j]
-=======
         for i in range(oct_positions.shape[0]):
             for j in range(3):
                 pos[j] = oct_positions[i, j]
->>>>>>> fe2bb32a
             oct = mesh_octree.get(pos, &moi)
             offset = mdom_ind[oct.domain_ind - moff_m] * nz
             if visited[oct.domain_ind - moff_m] == 1: continue
@@ -221,13 +215,8 @@
             self.neighbor_process(dims, moi.left_edge, moi.dds,
                          ppos, field_pointers, nneighbors, nind, doffs,
                          pinds, pcounts, offset, index_field_pointers)
-<<<<<<< HEAD
-        #print "NPROC", nproc, positions.shape[0]
-        #print "MAX NEIGHBORS", maxnei
-=======
         #print "VISITED", visited.sum(), visited.size,
         #print 100.0*float(visited.sum())/visited.size
->>>>>>> fe2bb32a
         if nind != NULL:
             free(nind)
         
@@ -354,56 +343,7 @@
                 cpos[1] += dds[1]
             cpos[0] += dds[0]
 
-<<<<<<< HEAD
-cdef class MassDepositionCoeffSmooth(ParticleSmoothOperation):
-    cdef public object vals
-    def initialize(self):
-        cdef int i
-        if self.nfields < 3:
-            # We need third fields -- the mass should be the first, then the
-            # smoothing length for particles, and then third is the array into
-            # which we will be placing the total deposited mass.
-            raise RuntimeError
-
-    def finalize(self):
-        return
-
-    @cython.cdivision(True)
-    @cython.boundscheck(False)
-    @cython.wraparound(False)
-    cdef void process(self, np.int64_t offset, int i, int j, int k,
-                      int dim[3], np.float64_t cpos[3], np.float64_t **fields,
-                      np.float64_t **index_fields):
-        # We have our i, j, k for our cell, as well as the cell position.
-        # We also have a list of neighboring particles with particle numbers.
-        cdef int n, fi
-        cdef np.float64_t weight, r2, val, hsml, vol, mass
-        cdef np.int64_t pn
-        vol = index_fields[0][gind(i,j,k,dim) + offset]
-        # We get back our mass 
-        # rho_i = sum(j = 1 .. n) m_j * W_ij
-        for n in range(self.curn):
-            # No normalization for the moment.
-            r2 = self.neighbors[n].r2
-            pn = self.neighbors[n].pn
-            # Smoothing kernel weight function
-            mass = fields[0][pn]
-            hsml = fields[1][pn]
-            if hsml == 0: continue
-            weight = sph_kernel(sqrt(r2) / hsml)
-            # The total mass deposited is the computed density for a given
-            # particle times the volume of the oct cell.  This allows us to
-            # track, of the total mass being smoothed, what the contribution
-            # from each particle is.
-            fields[2][pn] += mass * weight * vol
-        return
-
-mass_deposition_coeff_smooth = MassDepositionCoeffSmooth
-
-cdef class ConservedMassSmooth(ParticleSmoothOperation):
-=======
 cdef class VolumeWeightedSmooth(ParticleSmoothOperation):
->>>>>>> fe2bb32a
     cdef np.float64_t **fp
     cdef public object vals
     def initialize(self):
@@ -417,11 +357,7 @@
         self.fp = <np.float64_t **> malloc(
             sizeof(np.float64_t *) * (self.nfields - 3))
         self.vals = []
-<<<<<<< HEAD
-        for i in range(self.nfields - 3):
-=======
         for i in range(self.nfields - 2):
->>>>>>> fe2bb32a
             tarr = np.zeros(self.nvals, dtype="float64", order="F")
             self.vals.append(tarr)
             self.fp[i] = <np.float64_t *> tarr.data
@@ -442,12 +378,8 @@
         # We have our i, j, k for our cell, as well as the cell position.
         # We also have a list of neighboring particles with particle numbers.
         cdef int n, fi
-<<<<<<< HEAD
-        cdef np.float64_t weight, r2, val, hsml, dens, mass
-=======
         cdef np.float64_t weight, r2, val, hsml, dens, mass, coeff, max_r
         coeff = 0.0
->>>>>>> fe2bb32a
         cdef np.int64_t pn
         # We get back our mass 
         # rho_i = sum(j = 1 .. n) m_j * W_ij
@@ -460,11 +392,8 @@
             # Smoothing kernel weight function
             mass = fields[0][pn]
             hsml = fields[1][pn]
-<<<<<<< HEAD
-=======
             if hsml < 0:
                 hsml = max_r
->>>>>>> fe2bb32a
             if hsml == 0: continue
             # Usually this density has been computed
             dens = fields[2][pn]
@@ -474,115 +403,7 @@
             for fi in range(self.nfields - 3):
                 val = fields[fi + 3][pn]
                 self.fp[fi][gind(i,j,k,dim) + offset] += val * weight
-<<<<<<< HEAD
-        return
-
-conserved_mass_smooth = ConservedMassSmooth
-
-cdef class NeighborSmoothing(ParticleSmoothOperation):
-    cdef np.float64_t **fp
-    cdef public object vals
-    def initialize(self):
-        cdef int i
-        if self.nfields < 2:
-            # We need four fields -- the mass should be the first, then the
-            # smoothing length for particles, the normalization factor to
-            # ensure mass conservation, then the field we're smoothing.
-            raise RuntimeError
-        cdef np.ndarray tarr
-        self.fp = <np.float64_t **> malloc(
-            sizeof(np.float64_t *) * (self.nfields - 2))
-        self.vals = []
-        for i in range(self.nfields - 2):
-            tarr = np.zeros(self.nvals, dtype="float64", order="F")
-            self.vals.append(tarr)
-            self.fp[i] = <np.float64_t *> tarr.data
-
-    def finalize(self):
-        free(self.fp)
-        return self.vals
-
-    @cython.cdivision(True)
-    @cython.boundscheck(False)
-    @cython.wraparound(False)
-    cdef void process(self, np.int64_t offset, int i, int j, int k,
-                      int dim[3], np.float64_t cpos[3], np.float64_t **fields,
-                      np.float64_t **index_fields):
-        # We have our i, j, k for our cell, as well as the cell position.
-        # We also have a list of neighboring particles with particle numbers.
-        cdef int n, fi
-        cdef np.float64_t weight, r2, val, hsml, dens, mass
-        cdef np.int64_t pn
-        # We get back our mass 
-        # rho_i = sum(j = 1 .. n) m_j * W_ij
-        hsml = sqrt(self.neighbors[self.curn - 1].r2)
-        for n in range(self.curn):
-            # No normalization for the moment.
-            # fields[0] is the smoothing length.
-            r2 = self.neighbors[n].r2
-            pn = self.neighbors[n].pn
-            # Smoothing kernel weight function
-            mass = fields[0][pn]
-            # Usually this density has been computed
-            dens = fields[1][pn]
-            if mass == 0.0 or dens == 0.0: continue
-            #weight = mass * sph_kernel(sqrt(r2) / hsml) / dens
-            weight = sph_kernel(sqrt(r2) / hsml) + sph_kernel(sqrt(r2) / 0.02)
-            weight = mass * 0.5 * weight / dens
-            # Mass of the particle times the value 
-            for fi in range(self.nfields - 2):
-                val = fields[fi + 2][pn]
-                self.fp[fi][gind(i,j,k,dim) + offset] += val * weight
-        return
-
-neighbor_smoothing_smooth = NeighborSmoothing
-
-cdef class NeighborSmoothingLength(ParticleSmoothOperation):
-    cdef public object vals
-    def initialize(self):
-        cdef int i
-        if self.nfields < 2:
-            # We need third fields -- the mass should be the first, then the
-            # smoothing length for particles, and then third is the array into
-            # which we will be placing the total deposited mass.
-            raise RuntimeError
-
-    def finalize(self):
-        return
-
-    @cython.cdivision(True)
-    @cython.boundscheck(False)
-    @cython.wraparound(False)
-    cdef void process(self, np.int64_t offset, int i, int j, int k,
-                      int dim[3], np.float64_t cpos[3], np.float64_t **fields,
-                      np.float64_t **index_fields):
-        # We have our i, j, k for our cell, as well as the cell position.
-        # We also have a list of neighboring particles with particle numbers.
-        cdef int n, fi
-        cdef np.float64_t weight, r2, val, hsml, vol, mass
-        cdef np.int64_t pn
-        vol = index_fields[0][gind(i,j,k,dim) + offset]
-        # We get back our mass 
-        # rho_i = sum(j = 1 .. n) m_j * W_ij
-        hsml = sqrt(self.neighbors[self.curn - 1].r2)
-        for n in range(self.curn):
-            # No normalization for the moment.
-            r2 = self.neighbors[n].r2
-            pn = self.neighbors[n].pn
-            # Smoothing kernel weight function
-            mass = fields[0][pn]
-            weight = sph_kernel(sqrt(r2) / hsml)
-            # The total mass deposited is the computed density for a given
-            # particle times the volume of the oct cell.  This allows us to
-            # track, of the total mass being smoothed, what the contribution
-            # from each particle is.
-            fields[1][pn] += mass * weight * vol
-        return
-
-neighbor_mass_dep_smooth = NeighborSmoothingLength
-=======
             self.fp[self.nfields - 3][gind(i,j,k,dim) + offset] += weight
         return
 
-volume_weighted_smooth = VolumeWeightedSmooth
->>>>>>> fe2bb32a
+volume_weighted_smooth = VolumeWeightedSmooth