"""
Particle Deposition onto Octs




"""

#-----------------------------------------------------------------------------
# Copyright (c) 2013, yt Development Team.
#
# Distributed under the terms of the Modified BSD License.
#
# The full license is in the file COPYING.txt, distributed with this software.
#-----------------------------------------------------------------------------

cimport numpy as np
import numpy as np
from libc.stdlib cimport malloc, free, qsort
cimport cython
from libc.math cimport sqrt

from fp_utils cimport *
from oct_container cimport Oct, OctAllocationContainer, OctreeContainer
from .particle_deposit cimport kernel_func, get_kernel_func, gind

cdef extern from "platform_dep.h":
    void *alloca(int)

# https://groups.google.com/forum/#!msg/cython-users/nTnyI7A6sMc/a6_GnOOsLuQJ
cdef extern from "vectorized_ops.h":
    cdef cppclass pos_vector "v4df":
        pos_vector operator+(pos_vector)
        pos_vector operator-(pos_vector)
        pos_vector operator*(pos_vector)
        np.float64_t &operator[](int)

cdef struct NeighborList
cdef struct NeighborList:
    np.int64_t pn       # Particle number
    np.float64_t r2     # radius**2

cdef class ParticleSmoothOperation:
    # We assume each will allocate and define their own temporary storage
    cdef kernel_func sph_kernel
    cdef public object nvals
    cdef np.float64_t DW[3]
    cdef int nfields
    cdef int maxn
    cdef int curn
    cdef bint periodicity[3]
    # Note that we are preallocating here, so this is *not* threadsafe.
    cdef NeighborList *neighbors
    cdef void (*pos_setup)(pos_vector ipos, pos_vector *opos)
    cdef void neighbor_process(self, int dim[3], np.float64_t left_edge[3],
                               np.float64_t dds[3], np.float64_t[:,:] ppos,
                               np.float64_t **fields, 
                               np.int64_t[:] doffs, np.int64_t **nind, 
                               np.int64_t[:] pinds, np.int64_t[:] pcounts,
                               np.int64_t offset, np.float64_t **index_fields,
                               OctreeContainer octree, np.int64_t domain_id,
<<<<<<< HEAD
                               int *nsize)
    cdef int neighbor_search(self, pos_vector pos, OctreeContainer octree,
                             np.int64_t **nind, int *nsize, 
                             np.int64_t nneighbors, np.int64_t domain_id, Oct **oct = ?)
    cdef void neighbor_process_particle(self, pos_vector cpos,
                               np.float64_t *ppos,
=======
                               int *nsize, np.float64_t[:,:] oct_left_edges,
                               np.float64_t[:,:] oct_dds)
    cdef int neighbor_search(self, np.float64_t pos[3], OctreeContainer octree,
                             np.int64_t **nind, int *nsize, 
                             np.int64_t nneighbors, np.int64_t domain_id, 
                             Oct **oct = ?, int extra_layer = ?)
    cdef void neighbor_process_particle(self, np.float64_t cpos[3],
                               np.float64_t[:,:] ppos,
>>>>>>> daa9172d
                               np.float64_t **fields, 
                               np.int64_t[:] doffs, np.int64_t **nind, 
                               np.int64_t[:] pinds, np.int64_t[:] pcounts,
                               np.int64_t offset,
                               np.float64_t **index_fields,
                               OctreeContainer octree, np.int64_t domain_id,
                               int *nsize)
    cdef void neighbor_eval(self, np.int64_t pn, pos_vector ppos,
                            pos_vector cpos)
    cdef void neighbor_reset(self)
    cdef void neighbor_find(self,
                            np.int64_t nneighbors,
                            np.int64_t *nind,
<<<<<<< HEAD
                            np.int64_t *doffs,
                            np.int64_t *pcounts,
                            np.int64_t *pinds,
                            np.float64_t *ppos,
                            pos_vector cpos)
=======
                            np.int64_t[:] doffs,
                            np.int64_t[:] pcounts,
                            np.int64_t[:] pinds,
                            np.float64_t[:,:] ppos,
                            np.float64_t cpos[3],
                            np.float64_t[:,:] oct_left_edges,
                            np.float64_t[:,:] oct_dds)
>>>>>>> daa9172d
    cdef void process(self, np.int64_t offset, int i, int j, int k,
                      int dim[3], pos_vector cpos, np.float64_t **fields,
                      np.float64_t **index_fields)<|MERGE_RESOLUTION|>--- conflicted
+++ resolved
@@ -27,14 +27,6 @@
 cdef extern from "platform_dep.h":
     void *alloca(int)
 
-# https://groups.google.com/forum/#!msg/cython-users/nTnyI7A6sMc/a6_GnOOsLuQJ
-cdef extern from "vectorized_ops.h":
-    cdef cppclass pos_vector "v4df":
-        pos_vector operator+(pos_vector)
-        pos_vector operator-(pos_vector)
-        pos_vector operator*(pos_vector)
-        np.float64_t &operator[](int)
-
 cdef struct NeighborList
 cdef struct NeighborList:
     np.int64_t pn       # Particle number
@@ -51,7 +43,7 @@
     cdef bint periodicity[3]
     # Note that we are preallocating here, so this is *not* threadsafe.
     cdef NeighborList *neighbors
-    cdef void (*pos_setup)(pos_vector ipos, pos_vector *opos)
+    cdef void (*pos_setup)(np.float64_t ipos[3], np.float64_t opos[3])
     cdef void neighbor_process(self, int dim[3], np.float64_t left_edge[3],
                                np.float64_t dds[3], np.float64_t[:,:] ppos,
                                np.float64_t **fields, 
@@ -59,14 +51,6 @@
                                np.int64_t[:] pinds, np.int64_t[:] pcounts,
                                np.int64_t offset, np.float64_t **index_fields,
                                OctreeContainer octree, np.int64_t domain_id,
-<<<<<<< HEAD
-                               int *nsize)
-    cdef int neighbor_search(self, pos_vector pos, OctreeContainer octree,
-                             np.int64_t **nind, int *nsize, 
-                             np.int64_t nneighbors, np.int64_t domain_id, Oct **oct = ?)
-    cdef void neighbor_process_particle(self, pos_vector cpos,
-                               np.float64_t *ppos,
-=======
                                int *nsize, np.float64_t[:,:] oct_left_edges,
                                np.float64_t[:,:] oct_dds)
     cdef int neighbor_search(self, np.float64_t pos[3], OctreeContainer octree,
@@ -75,7 +59,6 @@
                              Oct **oct = ?, int extra_layer = ?)
     cdef void neighbor_process_particle(self, np.float64_t cpos[3],
                                np.float64_t[:,:] ppos,
->>>>>>> daa9172d
                                np.float64_t **fields, 
                                np.int64_t[:] doffs, np.int64_t **nind, 
                                np.int64_t[:] pinds, np.int64_t[:] pcounts,
@@ -83,19 +66,12 @@
                                np.float64_t **index_fields,
                                OctreeContainer octree, np.int64_t domain_id,
                                int *nsize)
-    cdef void neighbor_eval(self, np.int64_t pn, pos_vector ppos,
-                            pos_vector cpos)
+    cdef void neighbor_eval(self, np.int64_t pn, np.float64_t ppos[3],
+                            np.float64_t cpos[3])
     cdef void neighbor_reset(self)
     cdef void neighbor_find(self,
                             np.int64_t nneighbors,
                             np.int64_t *nind,
-<<<<<<< HEAD
-                            np.int64_t *doffs,
-                            np.int64_t *pcounts,
-                            np.int64_t *pinds,
-                            np.float64_t *ppos,
-                            pos_vector cpos)
-=======
                             np.int64_t[:] doffs,
                             np.int64_t[:] pcounts,
                             np.int64_t[:] pinds,
@@ -103,7 +79,6 @@
                             np.float64_t cpos[3],
                             np.float64_t[:,:] oct_left_edges,
                             np.float64_t[:,:] oct_dds)
->>>>>>> daa9172d
     cdef void process(self, np.int64_t offset, int i, int j, int k,
-                      int dim[3], pos_vector cpos, np.float64_t **fields,
+                      int dim[3], np.float64_t cpos[3], np.float64_t **fields,
                       np.float64_t **index_fields)