"""
Geometry selection routine imports.




"""

#-----------------------------------------------------------------------------
# Copyright (c) 2013, yt Development Team.
#
# Distributed under the terms of the Modified BSD License.
#
# The full license is in the file COPYING.txt, distributed with this software.
#-----------------------------------------------------------------------------

cimport numpy as np
from oct_visitors cimport Oct, OctVisitor
from oct_container cimport OctreeContainer
from grid_visitors cimport GridTreeNode, GridVisitorData, \
    grid_visitor_function, check_child_masked
from yt.utilities.lib.ewah_bool_wrap cimport \
    BoolArrayCollection
from yt.utilities.lib.geometry_utils cimport decode_morton_64bit
from yt.utilities.lib.fp_utils cimport _ensure_code

<<<<<<< HEAD
ctypedef fused anyfloat:
    np.float32_t
    np.float64_t
=======
cdef inline _ensure_code(arr):
    if hasattr(arr, "units"):
        if "code_length" == str(arr.units):
            return arr
        arr.convert_to_units("code_length")
    return arr
>>>>>>> 3845bf40

cdef class SelectorObject:
    cdef public np.int32_t min_level
    cdef public np.int32_t max_level
    cdef int overlap_cells
    cdef np.float64_t domain_width[3]
    cdef bint periodicity[3]
    cdef bint _hash_initialized
    cdef np.int64_t _hash

    cdef void recursively_visit_octs(self, Oct *root,
                        np.float64_t pos[3], np.float64_t dds[3],
                        int level,
                        OctVisitor visitor,
                        int visit_covered = ?)
    cdef void visit_oct_cells(self, Oct *root, Oct *ch,
                              np.float64_t spos[3], np.float64_t sdds[3],
                              OctVisitor visitor, int i, int j, int k)
    cdef int select_grid(self, np.float64_t left_edge[3],
                               np.float64_t right_edge[3],
                               np.int32_t level, Oct *o = ?) nogil 
    cdef int select_grid_edge(self, np.float64_t left_edge[3],
                                    np.float64_t right_edge[3],
                                    np.int32_t level, Oct *o = ?) nogil
    cdef int select_cell(self, np.float64_t pos[3], np.float64_t dds[3]) nogil

    cdef int select_point(self, np.float64_t pos[3]) nogil
    cdef int select_sphere(self, np.float64_t pos[3], np.float64_t radius) nogil
    cdef int select_bbox(self, np.float64_t left_edge[3],
                               np.float64_t right_edge[3]) nogil
    cdef int select_bbox_edge(self, np.float64_t left_edge[3],
                               np.float64_t right_edge[3]) nogil
    cdef int fill_mask_selector(self, np.float64_t left_edge[3],
                                np.float64_t right_edge[3], 
                                np.float64_t dds[3], int dim[3],
                                np.ndarray[np.uint8_t, ndim=3, cast=True] child_mask,
                                np.ndarray[np.uint8_t, ndim=3] mask,
                                int level)
    cdef void visit_grid_cells(self, GridVisitorData *data,
                    grid_visitor_function *func, np.uint8_t *cached_mask = ?)

    # compute periodic distance (if periodicity set)
    # assuming 0->domain_width[d] coordinates
    cdef np.float64_t periodic_difference(
        self, np.float64_t x1, np.float64_t x2, int d) nogil

cdef class AlwaysSelector(SelectorObject):
    pass

cdef class OctreeSubsetSelector(SelectorObject):
    cdef public SelectorObject base_selector
    cdef public np.int64_t domain_id

cdef class BooleanSelector(SelectorObject):
    cdef public SelectorObject sel1
    cdef public SelectorObject sel2

cdef inline np.float64_t _periodic_dist(np.float64_t x1, np.float64_t x2,
                                        np.float64_t dw, bint periodic) nogil:
    cdef np.float64_t rel = x1 - x2
    if not periodic: return rel
    if rel > dw * 0.5:
        rel -= dw
    elif rel < -dw * 0.5:
        rel += dw
    return rel
<|MERGE_RESOLUTION|>--- conflicted
+++ resolved
@@ -23,19 +23,6 @@
     BoolArrayCollection
 from yt.utilities.lib.geometry_utils cimport decode_morton_64bit
 from yt.utilities.lib.fp_utils cimport _ensure_code
-
-<<<<<<< HEAD
-ctypedef fused anyfloat:
-    np.float32_t
-    np.float64_t
-=======
-cdef inline _ensure_code(arr):
-    if hasattr(arr, "units"):
-        if "code_length" == str(arr.units):
-            return arr
-        arr.convert_to_units("code_length")
-    return arr
->>>>>>> 3845bf40
 
 cdef class SelectorObject:
     cdef public np.int32_t min_level
