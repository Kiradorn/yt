--- conflicted
+++ resolved
@@ -62,12 +62,8 @@
         os.mkdir(answer_dir)
     # Read the list of answer test classes and their associated answer
     # file
-<<<<<<< HEAD
-    with open(answer_file_list, "r") as f:
-=======
     with open(answer_file_list) as f:
         # devnote: this is never used, likely a bug
->>>>>>> af1857b5
         answer_files = yaml.safe_load(f)  # noqa F841
     # Register custom marks for answer tests and big data
     config.addinivalue_line("markers", "answer_test: Run the answer tests.")
