--- conflicted
+++ resolved
@@ -156,11 +156,7 @@
                             'yt = yt.utilities.command_line:run_main',
                       ],
                       'nose.plugins.0.10': [
-<<<<<<< HEAD
-                            'answer-testing = yt.utilities.answer_testing.api:AnswerTesting'
-=======
                             'answer-testing = yt.utilities.answer_testing.framework:AnswerTesting'
->>>>>>> ec4c4b29
                       ]
         },
         author="Matthew J. Turk",
